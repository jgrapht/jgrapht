/*
 * (C) Copyright 2016-2018, by Dimitrios Michail and Contributors.
 *
 * JGraphT : a free Java graph-theory library
 *
 * This program and the accompanying materials are dual-licensed under
 * either
 *
 * (a) the terms of the GNU Lesser General Public License version 2.1
 * as published by the Free Software Foundation, or (at your option) any
 * later version.
 *
 * or (per the licensee's choosing)
 *
 * (b) the terms of the Eclipse Public License v1.0 as published by
 * the Eclipse Foundation.
 */
package org.jgrapht;

import org.jgrapht.generate.CompleteGraphGenerator;
import org.jgrapht.generate.NamedGraphGenerator;
import org.jgrapht.generate.StarGraphGenerator;
import org.jgrapht.graph.*;
import org.junit.Assert;
import org.junit.Test;

<<<<<<< HEAD
import java.util.Arrays;
import java.util.Random;

import static junit.framework.TestCase.fail;
=======
import java.util.*;

>>>>>>> 134ca2d5
import static org.hamcrest.Matchers.is;
import static org.junit.Assert.*;

/**
 * Test class GraphTests.
 * 
 * @author Dimitrios Michail
 */
public class GraphTestsTest
{

    @Test
    public void testIsEmpty()
    {
        Graph<Integer, DefaultEdge> g = new DefaultDirectedGraph<>(DefaultEdge.class);
        assertTrue(GraphTests.isEmpty(g));
        g.addVertex(1);
        assertTrue(GraphTests.isEmpty(g));
        g.addVertex(2);
        assertTrue(GraphTests.isEmpty(g));
        DefaultEdge e = g.addEdge(1, 2);
        assertFalse(GraphTests.isEmpty(g));
        g.removeEdge(e);
        assertTrue(GraphTests.isEmpty(g));
    }

    @Test
    public void testIsSimple()
    {
        // test empty
        Graph<Integer, DefaultEdge> g1 = new DefaultDirectedGraph<>(DefaultEdge.class);
        assertTrue(GraphTests.isSimple(g1));

        Graph<Integer, DefaultEdge> g2 = new SimpleGraph<>(DefaultEdge.class);
        assertTrue(GraphTests.isSimple(g2));

        Graph<Integer, DefaultEdge> g3 = new DirectedPseudograph<>(DefaultEdge.class);
        Assert.assertTrue(GraphTests.isSimple(g3));

        Graphs.addAllVertices(g3, Arrays.asList(1, 2));
        g3.addEdge(1, 2);
        g3.addEdge(2, 1);
        assertTrue(GraphTests.isSimple(g3));
        DefaultEdge g3e11 = g3.addEdge(1, 1);
        assertFalse(GraphTests.isSimple(g3));
        g3.removeEdge(g3e11);
        assertTrue(GraphTests.isSimple(g3));
        g3.addEdge(2, 1);
        assertFalse(GraphTests.isSimple(g3));

        Graph<Integer, DefaultEdge> g4 = new Pseudograph<>(DefaultEdge.class);
        Graphs.addAllVertices(g4, Arrays.asList(1, 2));
        assertTrue(GraphTests.isSimple(g4));
        DefaultEdge g4e12 = g4.addEdge(1, 2);
        g4.addEdge(2, 1);
        assertFalse(GraphTests.isSimple(g4));
        g4.removeEdge(g4e12);
        assertTrue(GraphTests.isSimple(g4));
        g4.addEdge(1, 1);
        assertFalse(GraphTests.isSimple(g4));
    }

    @Test
    public void testHasSelfLoops()
    {
        Graph<Integer, DefaultEdge> g1 = new DefaultDirectedGraph<>(DefaultEdge.class);
        Assert.assertFalse(GraphTests.hasSelfLoops(g1));

        Graph<Integer, DefaultEdge> g2 = new SimpleGraph<>(DefaultEdge.class);
        Assert.assertFalse(GraphTests.hasSelfLoops(g2));

        Graph<Integer, DefaultEdge> g3 = new DirectedPseudograph<>(DefaultEdge.class);
        Assert.assertFalse(GraphTests.hasSelfLoops(g3));

        Graphs.addAllVertices(g3, Arrays.asList(1, 2));
        g3.addEdge(1, 2);
        g3.addEdge(2, 1);
        Assert.assertFalse(GraphTests.hasSelfLoops(g3));
        g3.addEdge(2, 2);
        Assert.assertTrue(GraphTests.hasSelfLoops(g3));

        Graph<Integer, DefaultEdge> g4 = new Pseudograph<>(DefaultEdge.class);
        Graphs.addAllVertices(g4, Arrays.asList(1, 2));
        g4.addEdge(1, 2);
        g4.addEdge(2, 1);
        Assert.assertFalse(GraphTests.hasSelfLoops(g4));
        g4.addEdge(2, 2);
        Assert.assertTrue(GraphTests.hasSelfLoops(g4));
    }

    @Test
    public void testHasMultipleEdges()
    {
        Graph<Integer, DefaultEdge> g1 = new DefaultDirectedGraph<>(DefaultEdge.class);
        Assert.assertFalse(GraphTests.hasMultipleEdges(g1));

        Graph<Integer, DefaultEdge> g2 = new SimpleGraph<>(DefaultEdge.class);
        Assert.assertFalse(GraphTests.hasMultipleEdges(g2));

        Graph<Integer, DefaultEdge> g3 = new DirectedPseudograph<>(DefaultEdge.class);
        Assert.assertFalse(GraphTests.hasMultipleEdges(g3));
        Graphs.addAllVertices(g3, Arrays.asList(1, 2));
        g3.addEdge(1, 2);
        g3.addEdge(2, 1);
        g3.addEdge(1, 1);
        Assert.assertFalse(GraphTests.hasMultipleEdges(g3));
        g3.addEdge(2, 2);
        Assert.assertFalse(GraphTests.hasMultipleEdges(g3));
        g3.addEdge(2, 1);
        Assert.assertTrue(GraphTests.hasMultipleEdges(g3));

        Graph<Integer, DefaultEdge> g4 = new Pseudograph<>(DefaultEdge.class);
        Graphs.addAllVertices(g4, Arrays.asList(1, 2));
        g4.addEdge(1, 2);
        g4.addEdge(1, 1);
        Assert.assertFalse(GraphTests.hasMultipleEdges(g4));
        g4.addEdge(2, 1);
        Assert.assertTrue(GraphTests.hasMultipleEdges(g4));

        Graph<Integer, DefaultEdge> g5 = new Pseudograph<>(DefaultEdge.class);
        Graphs.addAllVertices(g5, Arrays.asList(1, 2));
        g5.addEdge(1, 2);
        g5.addEdge(1, 1);
        Assert.assertFalse(GraphTests.hasMultipleEdges(g5));
        g5.addEdge(1, 1);
        Assert.assertTrue(GraphTests.hasMultipleEdges(g5));

    }

    @Test
    public void testIsCompleteDirected()
    {
        Graph<Integer, DefaultEdge> g = new DefaultDirectedGraph<>(DefaultEdge.class);
        assertTrue(GraphTests.isComplete(g));
        g.addVertex(1);
        assertTrue(GraphTests.isComplete(g));
        g.addVertex(2);
        assertFalse(GraphTests.isComplete(g));
        g.addEdge(1, 2);
        assertFalse(GraphTests.isComplete(g));
        g.addEdge(2, 1);
        assertTrue(GraphTests.isComplete(g));
        g.addVertex(3);
        assertFalse(GraphTests.isComplete(g));
        g.addEdge(1, 3);
        assertFalse(GraphTests.isComplete(g));
        g.addEdge(3, 1);
        assertFalse(GraphTests.isComplete(g));
        g.addEdge(2, 3);
        assertFalse(GraphTests.isComplete(g));
        g.addEdge(3, 2);
        assertTrue(GraphTests.isComplete(g));

        // check loops
        Graph<Integer, DefaultEdge> g1 = new DirectedPseudograph<>(DefaultEdge.class);
        assertTrue(GraphTests.isComplete(g1));
        g1.addVertex(1);
        assertTrue(GraphTests.isComplete(g1));
        g1.addVertex(2);
        assertFalse(GraphTests.isComplete(g1));
        g1.addEdge(1, 1);
        g1.addEdge(2, 2);
        assertFalse(GraphTests.isComplete(g1));

        // check multiple edges
        Graph<Integer, DefaultEdge> g2 = new DirectedPseudograph<>(DefaultEdge.class);
        assertTrue(GraphTests.isComplete(g2));
        Graphs.addAllVertices(g2, Arrays.asList(1, 2, 3));
        assertFalse(GraphTests.isComplete(g2));
        g2.addEdge(1, 2);
        g2.addEdge(1, 3);
        g2.addEdge(2, 3);
        g2.addEdge(1, 1);
        g2.addEdge(2, 2);
        g2.addEdge(3, 3);
        assertFalse(GraphTests.isComplete(g2));
    }

    @Test
    public void testIsCompleteUndirected()
    {
        Graph<Integer, DefaultEdge> g = new SimpleGraph<>(DefaultEdge.class);
        assertTrue(GraphTests.isComplete(g));
        g.addVertex(1);
        assertTrue(GraphTests.isComplete(g));
        g.addVertex(2);
        assertFalse(GraphTests.isComplete(g));
        g.addEdge(1, 2);
        assertTrue(GraphTests.isComplete(g));
        g.addVertex(3);
        assertFalse(GraphTests.isComplete(g));
        g.addEdge(1, 3);
        assertFalse(GraphTests.isComplete(g));
        g.addEdge(2, 3);
        assertTrue(GraphTests.isComplete(g));

        // check loops
        Graph<Integer, DefaultEdge> g1 = new Pseudograph<>(DefaultEdge.class);
        assertTrue(GraphTests.isComplete(g1));
        g1.addVertex(1);
        assertTrue(GraphTests.isComplete(g1));
        g1.addVertex(2);
        assertFalse(GraphTests.isComplete(g1));
        g1.addEdge(1, 1);
        assertFalse(GraphTests.isComplete(g1));

        // check multiple edges
        Graph<Integer, DefaultEdge> g2 = new Pseudograph<>(DefaultEdge.class);
        assertTrue(GraphTests.isComplete(g2));
        g2.addVertex(1);
        assertTrue(GraphTests.isComplete(g2));
        g2.addVertex(2);
        assertFalse(GraphTests.isComplete(g2));
        g2.addEdge(1, 2);
        assertTrue(GraphTests.isComplete(g2));
        g2.addEdge(1, 2);
        assertFalse(GraphTests.isComplete(g2));
        g2.addVertex(3);
        g2.addEdge(1, 3);
        assertFalse(GraphTests.isComplete(g2));
    }

    @Test
    public void testIsConnectedUndirected()
    {
        Graph<Integer, DefaultEdge> g = new SimpleGraph<>(DefaultEdge.class);
        assertFalse(GraphTests.isConnected(g));
        g.addVertex(1);
        assertTrue(GraphTests.isConnected(g));
        g.addVertex(2);
        assertFalse(GraphTests.isConnected(g));
        g.addEdge(1, 2);
        assertTrue(GraphTests.isConnected(g));
        g.addVertex(3);
        assertFalse(GraphTests.isConnected(g));
        g.addEdge(1, 3);
        assertTrue(GraphTests.isConnected(g));
    }

    @Test
    public void testIsConnectedDirected()
    {
        Graph<Integer, DefaultEdge> g = new SimpleDirectedGraph<>(DefaultEdge.class);
        assertFalse(GraphTests.isWeaklyConnected(g));
        assertFalse(GraphTests.isStronglyConnected(g));
        g.addVertex(1);
        assertTrue(GraphTests.isWeaklyConnected(g));
        assertTrue(GraphTests.isStronglyConnected(g));
        g.addVertex(2);
        assertFalse(GraphTests.isWeaklyConnected(g));
        assertFalse(GraphTests.isStronglyConnected(g));
        g.addEdge(1, 2);
        assertTrue(GraphTests.isWeaklyConnected(g));
        assertFalse(GraphTests.isStronglyConnected(g));
        g.addVertex(3);
        assertFalse(GraphTests.isWeaklyConnected(g));
        assertFalse(GraphTests.isStronglyConnected(g));
        g.addEdge(2, 3);
        assertTrue(GraphTests.isWeaklyConnected(g));
        assertFalse(GraphTests.isStronglyConnected(g));
        g.addEdge(3, 1);
        assertTrue(GraphTests.isWeaklyConnected(g));
        assertTrue(GraphTests.isStronglyConnected(g));
    }

    @Test
    public void testIsTree()
    {
        Graph<Integer, DefaultEdge> g = GraphTestsUtils.createPseudograph();
        assertFalse(GraphTests.isTree(g));
        g.addVertex(1);
        assertTrue(GraphTests.isTree(g));
        g.addVertex(2);
        assertFalse(GraphTests.isTree(g));
        g.addEdge(1, 2);
        assertTrue(GraphTests.isTree(g));
        g.addVertex(3);
        assertFalse(GraphTests.isTree(g));
        g.addEdge(1, 3);
        assertTrue(GraphTests.isTree(g));
        g.addEdge(2, 3);
        assertFalse(GraphTests.isTree(g));

        // disconnected but with correct number of edges
        Graph<Integer, DefaultEdge> g1 = GraphTestsUtils.createPseudograph();
        assertFalse(GraphTests.isTree(g1));
        g1.addVertex(1);
        g1.addVertex(2);
        g.addEdge(1, 1);
        assertFalse(GraphTests.isTree(g1));
    }

    @Test
    public void testIsForest1()
    {
        Graph<Integer, DefaultEdge> g = GraphTestsUtils.createPseudograph();
        assertFalse(GraphTests.isForest(g));
        g.addVertex(1);
        assertTrue(GraphTests.isForest(g));
        g.addVertex(2);
        assertTrue(GraphTests.isForest(g));
        g.addEdge(1, 2);
        assertTrue(GraphTests.isForest(g));
        g.addEdge(1, 2);
        assertFalse(GraphTests.isForest(g));
    }

    @Test
    public void testIsForest2()
    {
        Graph<Integer, DefaultEdge> g = GraphTestsUtils.createPseudograph();
        StarGraphGenerator<Integer, DefaultEdge> gen = new StarGraphGenerator<>(10);
        gen.generateGraph(g);
        gen.generateGraph(g);
        assertTrue(GraphTests.isForest(g));
    }

    @Test
    public void testIsOverfull()
    {
        assertFalse(GraphTests.isOverfull(NamedGraphGenerator.clawGraph()));
        assertTrue(GraphTests.isOverfull(NamedGraphGenerator.doyleGraph()));

        Graph<Integer, DefaultEdge> k6 = GraphTestsUtils.createPseudograph();
        CompleteGraphGenerator<Integer, DefaultEdge> gen = new CompleteGraphGenerator<>(6);
        gen.generateGraph(k6);
        assertFalse(GraphTests.isOverfull(k6));

        Graph<Integer, DefaultEdge> k7 = GraphTestsUtils.createPseudograph();
        gen = new CompleteGraphGenerator<>(7);
        gen.generateGraph(k7);
        assertTrue(GraphTests.isOverfull(k7));
    }

    @Test
    public void isSplit1()
    {
        assertFalse(GraphTests.isSplit(NamedGraphGenerator.petersenGraph()));
        Graph<Integer, DefaultEdge> g = new Pseudograph<>(DefaultEdge.class);
        assertFalse(GraphTests.isSplit(g));
        g.addVertex(0);
        assertTrue(GraphTests.isSplit(g));
        Graphs.addAllVertices(g, Arrays.asList(1, 2, 3, 4));
        // clique
        g.addEdge(0, 1);
        g.addEdge(1, 2);
        g.addEdge(2, 0);
        // independent set
        g.addEdge(3, 1);
        g.addEdge(3, 2);
        g.addEdge(4, 1);
        assertTrue(GraphTests.isSplit(g));
        g.addEdge(3, 4);
        assertTrue(GraphTests.isSplit(g));
    }

    @Test
    public void isSplit2()
    {
        // Create some random split graphs.
        Random rand = new Random(0);
        CompleteGraphGenerator<Integer, DefaultEdge> gen = new CompleteGraphGenerator<>(6);

        for (int inst = 0; inst < 5; inst++) {
            // 1. create a clique
            Graph<Integer, DefaultEdge> g = GraphTestsUtils.createSimpleGraph();
            gen.generateGraph(g);

            // 2. add a number of vertices (the independent set) and connect some of these vertices
            // with vertices in the clique.
            for (int j = 6; j < 12; j++) {
                g.addVertex(j);
                for (int i = 0; i < 6; i++)
                    if (rand.nextBoolean())
                        g.addEdge(i, j);
            }
            assertTrue(GraphTests.isSplit(g));
        }
    }

<<<<<<< HEAD
    @Test public void testIsCubic()
=======
    @Test
    public void testBipartite1()
    {
        Graph<Integer, DefaultEdge> g = new Pseudograph<>(DefaultEdge.class);
        assertTrue(GraphTests.isBipartite(g));
        g.addVertex(1);
        assertTrue(GraphTests.isBipartite(g));
        g.addVertex(2);
        assertTrue(GraphTests.isBipartite(g));
        g.addEdge(1, 2);
        assertTrue(GraphTests.isBipartite(g));
        g.addVertex(3);
        assertTrue(GraphTests.isBipartite(g));
        g.addEdge(2, 3);
        assertTrue(GraphTests.isBipartite(g));
        g.addEdge(3, 1);
        assertFalse(GraphTests.isBipartite(g));
    }

    @Test
    public void testBipartite2()
    {
        Graph<Integer, DefaultEdge> g = new Pseudograph<>(DefaultEdge.class);

        for (int i = 0; i < 100; i++) {
            g.addVertex(i);
            if (i > 0) {
                g.addEdge(i, i - 1);
            }
        }
        g.addEdge(99, 0);
        assertTrue(GraphTests.isBipartite(g));
    }

    @Test
    public void testBipartite3()
    {
        Graph<Integer, DefaultEdge> g = new Pseudograph<>(DefaultEdge.class);

        for (int i = 0; i < 101; i++) {
            g.addVertex(i);
            if (i > 0) {
                g.addEdge(i, i - 1);
            }
        }
        g.addEdge(100, 0);
        assertFalse(GraphTests.isBipartite(g));
    }

    @Test
    public void testBipartite4()
    {
        Graph<Integer, DefaultEdge> g = new DirectedPseudograph<>(DefaultEdge.class);

        for (int i = 0; i < 101; i++) {
            g.addVertex(i);
            if (i > 0) {
                g.addEdge(i, i - 1);
            }
        }
        g.addEdge(100, 0);
        assertFalse(GraphTests.isBipartite(g));
    }

    @Test
    public void testRandomBipartite()
    {
        GnpRandomBipartiteGraphGenerator<Integer, DefaultEdge> generator =
            new GnpRandomBipartiteGraphGenerator<>(10, 10, 0.8);
        for (int i = 0; i < 100; i++) {
            Graph<Integer, DefaultEdge> g = GraphTestsUtils.createPseudograph();
            generator.generateGraph(g);
            assertTrue(GraphTests.isBipartite(g));
        }
    }

    @Test
    public void testIsBipartitePartition()
    {
        List<Graph<Integer, DefaultEdge>> gList = new ArrayList<>();
        gList.add(new Pseudograph<>(DefaultEdge.class));
        gList.add(new DirectedPseudograph<>(DefaultEdge.class));

        for (Graph<Integer, DefaultEdge> g : gList) {
            Set<Integer> a = new HashSet<>();
            Graphs.addAllVertices(g, Arrays.asList(1, 2, 3, 4));
            a.addAll(Arrays.asList(1, 2));
            Set<Integer> b = new HashSet<>();
            b.addAll(Arrays.asList(3, 4));
            assertTrue(GraphTests.isBipartitePartition(g, a, b));
            g.addEdge(1, 3);
            g.addEdge(1, 4);
            g.addEdge(1, 3);
            g.addEdge(2, 3);
            g.addEdge(2, 4);
            g.addEdge(4, 1);
            g.addEdge(3, 1);
            assertTrue(GraphTests.isBipartitePartition(g, a, b));
            a.remove(1);
            assertFalse(GraphTests.isBipartitePartition(g, a, b));
            a.add(1);
            assertTrue(GraphTests.isBipartitePartition(g, a, b));
            DefaultEdge e11 = g.addEdge(1, 1);
            assertFalse(GraphTests.isBipartitePartition(g, a, b));
            g.removeEdge(e11);
            assertTrue(GraphTests.isBipartitePartition(g, a, b));
            DefaultEdge e44 = g.addEdge(4, 4);
            assertFalse(GraphTests.isBipartitePartition(g, a, b));
            g.removeEdge(e44);
            assertTrue(GraphTests.isBipartitePartition(g, a, b));
            g.addEdge(4, 3);
            assertFalse(GraphTests.isBipartitePartition(g, a, b));
        }
    }

    @Test
    public void testIsCubic()
>>>>>>> 134ca2d5
    {
        assertTrue(GraphTests.isCubic(NamedGraphGenerator.petersenGraph()));
        Graph<Integer, DefaultEdge> triangle = new SimpleGraph<>(DefaultEdge.class);
        Graphs.addEdgeWithVertices(triangle, 1, 2);
        Graphs.addEdgeWithVertices(triangle, 2, 3);
        Graphs.addEdgeWithVertices(triangle, 3, 1);
        assertFalse(GraphTests.isCubic(triangle));
    }

    @Test
    public void testIsChordal()
    {
        Graph<Integer, DefaultEdge> graph = new DefaultUndirectedGraph<>(DefaultEdge.class);
        Graphs.addEdgeWithVertices(graph, 1, 2);
        Graphs.addEdgeWithVertices(graph, 2, 3);
        Graphs.addEdgeWithVertices(graph, 3, 4);
        Graphs.addEdgeWithVertices(graph, 4, 5);
        Graphs.addEdgeWithVertices(graph, 5, 1);
        Graphs.addEdgeWithVertices(graph, 1, 3);
        assertFalse(GraphTests.isChordal(graph));
        Graphs.addEdgeWithVertices(graph, 1, 4);
        assertTrue(GraphTests.isChordal(graph));
    }

    @Test
    public void testIsWeaklyChordal()
    {
        Graph<Integer, DefaultEdge> graph = new DefaultUndirectedGraph<>(DefaultEdge.class);
        Graphs.addEdgeWithVertices(graph, 1, 2);
        Graphs.addEdgeWithVertices(graph, 2, 3);
        Graphs.addEdgeWithVertices(graph, 3, 4);
        Graphs.addEdgeWithVertices(graph, 4, 5);
        Graphs.addEdgeWithVertices(graph, 5, 1);
        assertFalse(GraphTests.isWeaklyChordal(graph));
        Graphs.addEdgeWithVertices(graph, 1, 3);
        assertTrue(GraphTests.isWeaklyChordal(graph));
    }

    @Test public void failRequireIsWeightedOnUnweightedGraph()
    {
        try {
            Graph<String, DefaultWeightedEdge> graph =
                    new DefaultDirectedGraph<>(DefaultWeightedEdge.class);
            GraphTests.requireWeighted(graph);
            fail("Expected an IllegalArgumentException to be thrown");
        } catch (IllegalArgumentException e) {
            assertThat(e.getMessage(), is("Graph must be weighted"));
        }
    }

    @Test public void failRequireIsWeightedOnNull()
    {
        try {
            GraphTests.requireWeighted(null);
            fail("Expected an NullPointerException to be thrown");
        } catch (NullPointerException e) {
            assertThat(e.getMessage(), is("Graph cannot be null"));
        }
    }

    @Test public void testRequireIsWeighted()
    {
        Graph graph = new DefaultUndirectedWeightedGraph<>(DefaultEdge.class);
        assertEquals(graph, GraphTests.requireWeighted(graph));
    }
}

// End GraphTestsTest.java<|MERGE_RESOLUTION|>--- conflicted
+++ resolved
@@ -24,21 +24,17 @@
 import org.junit.Assert;
 import org.junit.Test;
 
-<<<<<<< HEAD
 import java.util.Arrays;
 import java.util.Random;
 
 import static junit.framework.TestCase.fail;
-=======
-import java.util.*;
-
->>>>>>> 134ca2d5
+
 import static org.hamcrest.Matchers.is;
 import static org.junit.Assert.*;
 
 /**
  * Test class GraphTests.
- * 
+ *
  * @author Dimitrios Michail
  */
 public class GraphTestsTest
@@ -413,127 +409,7 @@
         }
     }
 
-<<<<<<< HEAD
     @Test public void testIsCubic()
-=======
-    @Test
-    public void testBipartite1()
-    {
-        Graph<Integer, DefaultEdge> g = new Pseudograph<>(DefaultEdge.class);
-        assertTrue(GraphTests.isBipartite(g));
-        g.addVertex(1);
-        assertTrue(GraphTests.isBipartite(g));
-        g.addVertex(2);
-        assertTrue(GraphTests.isBipartite(g));
-        g.addEdge(1, 2);
-        assertTrue(GraphTests.isBipartite(g));
-        g.addVertex(3);
-        assertTrue(GraphTests.isBipartite(g));
-        g.addEdge(2, 3);
-        assertTrue(GraphTests.isBipartite(g));
-        g.addEdge(3, 1);
-        assertFalse(GraphTests.isBipartite(g));
-    }
-
-    @Test
-    public void testBipartite2()
-    {
-        Graph<Integer, DefaultEdge> g = new Pseudograph<>(DefaultEdge.class);
-
-        for (int i = 0; i < 100; i++) {
-            g.addVertex(i);
-            if (i > 0) {
-                g.addEdge(i, i - 1);
-            }
-        }
-        g.addEdge(99, 0);
-        assertTrue(GraphTests.isBipartite(g));
-    }
-
-    @Test
-    public void testBipartite3()
-    {
-        Graph<Integer, DefaultEdge> g = new Pseudograph<>(DefaultEdge.class);
-
-        for (int i = 0; i < 101; i++) {
-            g.addVertex(i);
-            if (i > 0) {
-                g.addEdge(i, i - 1);
-            }
-        }
-        g.addEdge(100, 0);
-        assertFalse(GraphTests.isBipartite(g));
-    }
-
-    @Test
-    public void testBipartite4()
-    {
-        Graph<Integer, DefaultEdge> g = new DirectedPseudograph<>(DefaultEdge.class);
-
-        for (int i = 0; i < 101; i++) {
-            g.addVertex(i);
-            if (i > 0) {
-                g.addEdge(i, i - 1);
-            }
-        }
-        g.addEdge(100, 0);
-        assertFalse(GraphTests.isBipartite(g));
-    }
-
-    @Test
-    public void testRandomBipartite()
-    {
-        GnpRandomBipartiteGraphGenerator<Integer, DefaultEdge> generator =
-            new GnpRandomBipartiteGraphGenerator<>(10, 10, 0.8);
-        for (int i = 0; i < 100; i++) {
-            Graph<Integer, DefaultEdge> g = GraphTestsUtils.createPseudograph();
-            generator.generateGraph(g);
-            assertTrue(GraphTests.isBipartite(g));
-        }
-    }
-
-    @Test
-    public void testIsBipartitePartition()
-    {
-        List<Graph<Integer, DefaultEdge>> gList = new ArrayList<>();
-        gList.add(new Pseudograph<>(DefaultEdge.class));
-        gList.add(new DirectedPseudograph<>(DefaultEdge.class));
-
-        for (Graph<Integer, DefaultEdge> g : gList) {
-            Set<Integer> a = new HashSet<>();
-            Graphs.addAllVertices(g, Arrays.asList(1, 2, 3, 4));
-            a.addAll(Arrays.asList(1, 2));
-            Set<Integer> b = new HashSet<>();
-            b.addAll(Arrays.asList(3, 4));
-            assertTrue(GraphTests.isBipartitePartition(g, a, b));
-            g.addEdge(1, 3);
-            g.addEdge(1, 4);
-            g.addEdge(1, 3);
-            g.addEdge(2, 3);
-            g.addEdge(2, 4);
-            g.addEdge(4, 1);
-            g.addEdge(3, 1);
-            assertTrue(GraphTests.isBipartitePartition(g, a, b));
-            a.remove(1);
-            assertFalse(GraphTests.isBipartitePartition(g, a, b));
-            a.add(1);
-            assertTrue(GraphTests.isBipartitePartition(g, a, b));
-            DefaultEdge e11 = g.addEdge(1, 1);
-            assertFalse(GraphTests.isBipartitePartition(g, a, b));
-            g.removeEdge(e11);
-            assertTrue(GraphTests.isBipartitePartition(g, a, b));
-            DefaultEdge e44 = g.addEdge(4, 4);
-            assertFalse(GraphTests.isBipartitePartition(g, a, b));
-            g.removeEdge(e44);
-            assertTrue(GraphTests.isBipartitePartition(g, a, b));
-            g.addEdge(4, 3);
-            assertFalse(GraphTests.isBipartitePartition(g, a, b));
-        }
-    }
-
-    @Test
-    public void testIsCubic()
->>>>>>> 134ca2d5
     {
         assertTrue(GraphTests.isCubic(NamedGraphGenerator.petersenGraph()));
         Graph<Integer, DefaultEdge> triangle = new SimpleGraph<>(DefaultEdge.class);
