--- conflicted
+++ resolved
@@ -1,758 +1,374 @@
-<<<<<<< HEAD
-/* ==========================================
- * JGraphT : a free Java graph-theory library
- * ==========================================
- *
- * Project Info:  http://jgrapht.sourceforge.net/
- * Project Creator:  Barak Naveh (http://sourceforge.net/users/barak_naveh)
- *
- * (C) Copyright 2003-2008, by Barak Naveh and Contributors.
- *
- * This library is free software; you can redistribute it and/or modify it
- * under the terms of the GNU Lesser General Public License as published by
- * the Free Software Foundation; either version 2.1 of the License, or
- * (at your option) any later version.
- *
- * This library is distributed in the hope that it will be useful, but
- * WITHOUT ANY WARRANTY; without even the implied warranty of MERCHANTABILITY
- * or FITNESS FOR A PARTICULAR PURPOSE. See the GNU Lesser General Public
- * License for more details.
- *
- * You should have received a copy of the GNU Lesser General Public License
- * along with this library; if not, write to the Free Software Foundation,
- * Inc.,
- * 59 Temple Place, Suite 330, Boston, MA 02111-1307, USA.
- */
-/* ------------------------------
- * ConnectivityInspectorTest.java
- * ------------------------------
- * (C) Copyright 2003-2008, by Barak Naveh and Contributors.
- *
- * Original Author:  Barak Naveh
- * Contributor(s):   John V. Sichi
- *
- * $Id$
- *
- * Changes
- * -------
- * 07-Aug-2003 : Initial revision (BN);
- * 20-Apr-2005 : Added StrongConnectivityInspector test (JVS);
- *
- */
-package org.jgrapht.alg;
-
-import java.util.*;
-
-import junit.framework.*;
-
-import org.jgrapht.*;
-import org.jgrapht.alg.GabowSCC;
-import org.jgrapht.generate.*;
-import org.jgrapht.graph.*;
-
-
-/**
- * .
- *
- * @author Barak Naveh
- */
-public class ConnectivityInspectorTest
-    extends TestCase
-{
-    //~ Static fields/initializers ---------------------------------------------
-
-    private static final String V1 = "v1";
-    private static final String V2 = "v2";
-    private static final String V3 = "v3";
-    private static final String V4 = "v4";
-
-    //~ Instance fields --------------------------------------------------------
-
-    //
-    DefaultEdge e1;
-    DefaultEdge e2;
-    DefaultEdge e3;
-    DefaultEdge e3_b;
-    DefaultEdge u;
-
-    //~ Methods ----------------------------------------------------------------
-
-    /**
-     * .
-     *
-     * @return a graph
-     */
-    public Pseudograph<String, DefaultEdge> create()
-    {
-        Pseudograph<String, DefaultEdge> g =
-            new Pseudograph<String, DefaultEdge>(DefaultEdge.class);
-
-        assertEquals(0, g.vertexSet().size());
-        g.addVertex(V1);
-        assertEquals(1, g.vertexSet().size());
-        g.addVertex(V2);
-        assertEquals(2, g.vertexSet().size());
-        g.addVertex(V3);
-        assertEquals(3, g.vertexSet().size());
-        g.addVertex(V4);
-        assertEquals(4, g.vertexSet().size());
-
-        assertEquals(0, g.edgeSet().size());
-
-        e1 = g.addEdge(V1, V2);
-        assertEquals(1, g.edgeSet().size());
-
-        e2 = g.addEdge(V2, V3);
-        assertEquals(2, g.edgeSet().size());
-
-        e3 = g.addEdge(V3, V1);
-        assertEquals(3, g.edgeSet().size());
-
-        e3_b = g.addEdge(V3, V1);
-        assertEquals(4, g.edgeSet().size());
-        assertNotNull(e3_b);
-
-        u = g.addEdge(V1, V1);
-        assertEquals(5, g.edgeSet().size());
-        u = g.addEdge(V1, V1);
-        assertEquals(6, g.edgeSet().size());
-
-        return g;
-    }
-
-    /**
-     * .
-     */
-    public void testDirectedGraph()
-    {
-        ListenableDirectedGraph<String, DefaultEdge> g =
-            new ListenableDirectedGraph<String, DefaultEdge>(
-                DefaultEdge.class);
-        g.addVertex(V1);
-        g.addVertex(V2);
-        g.addVertex(V3);
-
-        g.addEdge(V1, V2);
-
-        ConnectivityInspector<String, DefaultEdge> inspector =
-            new ConnectivityInspector<String, DefaultEdge>(g);
-        g.addGraphListener(inspector);
-
-        assertEquals(false, inspector.isGraphConnected());
-
-        g.addEdge(V1, V3);
-
-        assertEquals(true, inspector.isGraphConnected());
-    }
-
-    /**
-     * .
-     */
-    public void testIsGraphConnected()
-    {
-        Pseudograph<String, DefaultEdge> g = create();
-        ConnectivityInspector<String, DefaultEdge> inspector =
-            new ConnectivityInspector<String, DefaultEdge>(g);
-
-        assertEquals(false, inspector.isGraphConnected());
-
-        g.removeVertex(V4);
-        inspector = new ConnectivityInspector<String, DefaultEdge>(g);
-        assertEquals(true, inspector.isGraphConnected());
-
-        g.removeVertex(V1);
-        assertEquals(1, g.edgeSet().size());
-
-        g.removeEdge(e2);
-        g.addEdge(V2, V2);
-        assertEquals(1, g.edgeSet().size());
-
-        inspector = new ConnectivityInspector<String, DefaultEdge>(g);
-        assertEquals(false, inspector.isGraphConnected());
-    }
-
-    /**
-     * .
-     */
-    public void testStronglyConnected1()
-    {
-        DirectedGraph<String, DefaultEdge> g =
-            new DefaultDirectedGraph<String, DefaultEdge>(
-                DefaultEdge.class);
-        g.addVertex(V1);
-        g.addVertex(V2);
-        g.addVertex(V3);
-        g.addVertex(V4);
-
-        g.addEdge(V1, V2);
-        g.addEdge(V2, V1); // strongly connected
-
-        g.addEdge(V3, V4); // only weakly connected
-
-        StrongConnectivityInspector<String, DefaultEdge> inspector =
-            new StrongConnectivityInspector<String, DefaultEdge>(g);
-
-        // convert from List to Set because we need to ignore order
-        // during comparison
-        Set<Set<String>> actualSets =
-            new HashSet<Set<String>>(inspector.stronglyConnectedSets());
-
-        // construct the expected answer
-        Set<Set<String>> expectedSets = new HashSet<Set<String>>();
-        Set<String> set = new HashSet<String>();
-        set.add(V1);
-        set.add(V2);
-        expectedSets.add(set);
-        set = new HashSet<String>();
-        set.add(V3);
-        expectedSets.add(set);
-        set = new HashSet<String>();
-        set.add(V4);
-        expectedSets.add(set);
-
-        assertEquals(expectedSets, actualSets);
-
-        actualSets.clear();
-
-        List<DirectedSubgraph<String, DefaultEdge>> subgraphs =
-            inspector.stronglyConnectedSubgraphs();
-        for (DirectedSubgraph<String, DefaultEdge> sg : subgraphs) {
-            actualSets.add(sg.vertexSet());
-
-            StrongConnectivityInspector<String, DefaultEdge> ci =
-                new StrongConnectivityInspector<String, DefaultEdge>(sg);
-            assertTrue(ci.isStronglyConnected());
-        }
-
-        assertEquals(expectedSets, actualSets);
-    }
-
-    /**
-     * .
-     */
-    public void testStronglyConnected2()
-    {
-        DirectedGraph<String, DefaultEdge> g =
-            new DefaultDirectedGraph<String, DefaultEdge>(
-                DefaultEdge.class);
-        g.addVertex(V1);
-        g.addVertex(V2);
-        g.addVertex(V3);
-        g.addVertex(V4);
-
-        g.addEdge(V1, V2);
-        g.addEdge(V2, V1); // strongly connected
-
-        g.addEdge(V4, V3); // only weakly connected
-        g.addEdge(V3, V2); // only weakly connected
-
-        StrongConnectivityInspector<String, DefaultEdge> inspector =
-            new StrongConnectivityInspector<String, DefaultEdge>(g);
-
-        // convert from List to Set because we need to ignore order
-        // during comparison
-        Set<Set<String>> actualSets =
-            new HashSet<Set<String>>(inspector.stronglyConnectedSets());
-
-        // construct the expected answer
-        Set<Set<String>> expectedSets = new HashSet<Set<String>>();
-        Set<String> set = new HashSet<String>();
-        set.add(V1);
-        set.add(V2);
-        expectedSets.add(set);
-        set = new HashSet<String>();
-        set.add(V3);
-        expectedSets.add(set);
-        set = new HashSet<String>();
-        set.add(V4);
-        expectedSets.add(set);
-
-        assertEquals(expectedSets, actualSets);
-
-        actualSets.clear();
-
-        List<DirectedSubgraph<String, DefaultEdge>> subgraphs =
-            inspector.stronglyConnectedSubgraphs();
-        for (DirectedSubgraph<String, DefaultEdge> sg : subgraphs) {
-            actualSets.add(sg.vertexSet());
-
-            StrongConnectivityInspector<String, DefaultEdge> ci =
-                new StrongConnectivityInspector<String, DefaultEdge>(sg);
-            assertTrue(ci.isStronglyConnected());
-        }
-
-        assertEquals(expectedSets, actualSets);
-    }
-
-    /**
-     * .
-     */
-    public void testStronglyConnected3()
-    {
-        DirectedGraph<String, DefaultEdge> g =
-            new DefaultDirectedGraph<String, DefaultEdge>(
-                DefaultEdge.class);
-        g.addVertex(V1);
-        g.addVertex(V2);
-        g.addVertex(V3);
-        g.addVertex(V4);
-
-        g.addEdge(V1, V2);
-        g.addEdge(V2, V3);
-        g.addEdge(V3, V1); // strongly connected
-
-        g.addEdge(V1, V4);
-        g.addEdge(V2, V4);
-        g.addEdge(V3, V4); // weakly connected
-
-        StrongConnectivityInspector<String, DefaultEdge> inspector =
-            new StrongConnectivityInspector<String, DefaultEdge>(g);
-
-        // convert from List to Set because we need to ignore order
-        // during comparison
-        Set<Set<String>> actualSets =
-            new HashSet<Set<String>>(inspector.stronglyConnectedSets());
-
-        // construct the expected answer
-        Set<Set<String>> expectedSets = new HashSet<Set<String>>();
-        Set<String> set = new HashSet<String>();
-        set.add(V1);
-        set.add(V2);
-        set.add(V3);
-        expectedSets.add(set);
-        set = new HashSet<String>();
-        set.add(V4);
-        expectedSets.add(set);
-
-        assertEquals(expectedSets, actualSets);
-
-        actualSets.clear();
-
-        List<DirectedSubgraph<String, DefaultEdge>> subgraphs =
-            inspector.stronglyConnectedSubgraphs();
-
-        for (DirectedSubgraph<String, DefaultEdge> sg : subgraphs) {
-            actualSets.add(sg.vertexSet());
-
-            StrongConnectivityInspector<String, DefaultEdge> ci =
-                new StrongConnectivityInspector<String, DefaultEdge>(sg);
-            assertTrue(ci.isStronglyConnected());
-        }
-
-        assertEquals(expectedSets, actualSets);
-    }
-
-    public void testStronglyConnected4()
-    {
-        DefaultDirectedGraph<Integer, String> graph =
-            new DefaultDirectedGraph<Integer, String>(
-                new EdgeFactory<Integer, String>() {
-                    public String createEdge(Integer from, Integer to)
-                    {
-                        return (from + "->" + to).intern();
-                    }
-                });
-
-        new RingGraphGenerator<Integer, String>(3).generateGraph(
-            graph,
-            new VertexFactory<Integer>() {
-                private int i = 0;
-
-                public Integer createVertex()
-                {
-                    return i++;
-                }
-            },
-            null);
-
-        StrongConnectivityInspector<Integer, String> sc =
-            new StrongConnectivityInspector<Integer, String>(
-                graph);
-        Set<Set<Integer>> expected = new HashSet<Set<Integer>>();
-        expected.add(graph.vertexSet());
-        assertEquals(
-            expected,
-            new HashSet<Set<Integer>>(sc.stronglyConnectedSets()));
-    }
-    
-   
-}
-
-
-// End ConnectivityInspectorTest.java
-=======
-/* ==========================================
- * JGraphT : a free Java graph-theory library
- * ==========================================
- *
- * Project Info:  http://jgrapht.sourceforge.net/
- * Project Creator:  Barak Naveh (http://sourceforge.net/users/barak_naveh)
- *
- * (C) Copyright 2003-2008, by Barak Naveh and Contributors.
- *
- * This program and the accompanying materials are dual-licensed under
- * either
- *
- * (a) the terms of the GNU Lesser General Public License version 2.1
- * as published by the Free Software Foundation, or (at your option) any
- * later version.
- *
- * or (per the licensee's choosing)
- *
- * (b) the terms of the Eclipse Public License v1.0 as published by
- * the Eclipse Foundation.
- */
-/* ------------------------------
- * ConnectivityInspectorTest.java
- * ------------------------------
- * (C) Copyright 2003-2008, by Barak Naveh and Contributors.
- *
- * Original Author:  Barak Naveh
- * Contributor(s):   John V. Sichi
- *
- * $Id$
- *
- * Changes
- * -------
- * 07-Aug-2003 : Initial revision (BN);
- * 20-Apr-2005 : Added StrongConnectivityInspector test (JVS);
- *
- */
-package org.jgrapht.alg;
-
-import java.util.*;
-
-import junit.framework.*;
-
-import org.jgrapht.*;
-import org.jgrapht.generate.*;
-import org.jgrapht.graph.*;
-
-
-/**
- * .
- *
- * @author Barak Naveh
- */
-public class ConnectivityInspectorTest
-    extends TestCase
-{
-    //~ Static fields/initializers ---------------------------------------------
-
-    private static final String V1 = "v1";
-    private static final String V2 = "v2";
-    private static final String V3 = "v3";
-    private static final String V4 = "v4";
-
-    //~ Instance fields --------------------------------------------------------
-
-    //
-    DefaultEdge e1;
-    DefaultEdge e2;
-    DefaultEdge e3;
-    DefaultEdge e3_b;
-    DefaultEdge u;
-
-    //~ Methods ----------------------------------------------------------------
-
-    /**
-     * .
-     *
-     * @return a graph
-     */
-    public Pseudograph<String, DefaultEdge> create()
-    {
-        Pseudograph<String, DefaultEdge> g =
-            new Pseudograph<String, DefaultEdge>(DefaultEdge.class);
-
-        assertEquals(0, g.vertexSet().size());
-        g.addVertex(V1);
-        assertEquals(1, g.vertexSet().size());
-        g.addVertex(V2);
-        assertEquals(2, g.vertexSet().size());
-        g.addVertex(V3);
-        assertEquals(3, g.vertexSet().size());
-        g.addVertex(V4);
-        assertEquals(4, g.vertexSet().size());
-
-        assertEquals(0, g.edgeSet().size());
-
-        e1 = g.addEdge(V1, V2);
-        assertEquals(1, g.edgeSet().size());
-
-        e2 = g.addEdge(V2, V3);
-        assertEquals(2, g.edgeSet().size());
-
-        e3 = g.addEdge(V3, V1);
-        assertEquals(3, g.edgeSet().size());
-
-        e3_b = g.addEdge(V3, V1);
-        assertEquals(4, g.edgeSet().size());
-        assertNotNull(e3_b);
-
-        u = g.addEdge(V1, V1);
-        assertEquals(5, g.edgeSet().size());
-        u = g.addEdge(V1, V1);
-        assertEquals(6, g.edgeSet().size());
-
-        return g;
-    }
-
-    /**
-     * .
-     */
-    public void testDirectedGraph()
-    {
-        ListenableDirectedGraph<String, DefaultEdge> g =
-            new ListenableDirectedGraph<String, DefaultEdge>(
-                DefaultEdge.class);
-        g.addVertex(V1);
-        g.addVertex(V2);
-        g.addVertex(V3);
-
-        g.addEdge(V1, V2);
-
-        ConnectivityInspector<String, DefaultEdge> inspector =
-            new ConnectivityInspector<String, DefaultEdge>(g);
-        g.addGraphListener(inspector);
-
-        assertEquals(false, inspector.isGraphConnected());
-
-        g.addEdge(V1, V3);
-
-        assertEquals(true, inspector.isGraphConnected());
-    }
-
-    /**
-     * .
-     */
-    public void testIsGraphConnected()
-    {
-        Pseudograph<String, DefaultEdge> g = create();
-        ConnectivityInspector<String, DefaultEdge> inspector =
-            new ConnectivityInspector<String, DefaultEdge>(g);
-
-        assertEquals(false, inspector.isGraphConnected());
-
-        g.removeVertex(V4);
-        inspector = new ConnectivityInspector<String, DefaultEdge>(g);
-        assertEquals(true, inspector.isGraphConnected());
-
-        g.removeVertex(V1);
-        assertEquals(1, g.edgeSet().size());
-
-        g.removeEdge(e2);
-        g.addEdge(V2, V2);
-        assertEquals(1, g.edgeSet().size());
-
-        inspector = new ConnectivityInspector<String, DefaultEdge>(g);
-        assertEquals(false, inspector.isGraphConnected());
-    }
-
-    /**
-     * .
-     */
-    public void testStronglyConnected1()
-    {
-        DirectedGraph<String, DefaultEdge> g =
-            new DefaultDirectedGraph<String, DefaultEdge>(
-                DefaultEdge.class);
-        g.addVertex(V1);
-        g.addVertex(V2);
-        g.addVertex(V3);
-        g.addVertex(V4);
-
-        g.addEdge(V1, V2);
-        g.addEdge(V2, V1); // strongly connected
-
-        g.addEdge(V3, V4); // only weakly connected
-
-        StrongConnectivityInspector<String, DefaultEdge> inspector =
-            new StrongConnectivityInspector<String, DefaultEdge>(g);
-
-        // convert from List to Set because we need to ignore order
-        // during comparison
-        Set<Set<String>> actualSets =
-            new HashSet<Set<String>>(inspector.stronglyConnectedSets());
-
-        // construct the expected answer
-        Set<Set<String>> expectedSets = new HashSet<Set<String>>();
-        Set<String> set = new HashSet<String>();
-        set.add(V1);
-        set.add(V2);
-        expectedSets.add(set);
-        set = new HashSet<String>();
-        set.add(V3);
-        expectedSets.add(set);
-        set = new HashSet<String>();
-        set.add(V4);
-        expectedSets.add(set);
-
-        assertEquals(expectedSets, actualSets);
-
-        actualSets.clear();
-
-        List<DirectedSubgraph<String, DefaultEdge>> subgraphs =
-            inspector.stronglyConnectedSubgraphs();
-        for (DirectedSubgraph<String, DefaultEdge> sg : subgraphs) {
-            actualSets.add(sg.vertexSet());
-
-            StrongConnectivityInspector<String, DefaultEdge> ci =
-                new StrongConnectivityInspector<String, DefaultEdge>(sg);
-            assertTrue(ci.isStronglyConnected());
-        }
-
-        assertEquals(expectedSets, actualSets);
-    }
-
-    /**
-     * .
-     */
-    public void testStronglyConnected2()
-    {
-        DirectedGraph<String, DefaultEdge> g =
-            new DefaultDirectedGraph<String, DefaultEdge>(
-                DefaultEdge.class);
-        g.addVertex(V1);
-        g.addVertex(V2);
-        g.addVertex(V3);
-        g.addVertex(V4);
-
-        g.addEdge(V1, V2);
-        g.addEdge(V2, V1); // strongly connected
-
-        g.addEdge(V4, V3); // only weakly connected
-        g.addEdge(V3, V2); // only weakly connected
-
-        StrongConnectivityInspector<String, DefaultEdge> inspector =
-            new StrongConnectivityInspector<String, DefaultEdge>(g);
-
-        // convert from List to Set because we need to ignore order
-        // during comparison
-        Set<Set<String>> actualSets =
-            new HashSet<Set<String>>(inspector.stronglyConnectedSets());
-
-        // construct the expected answer
-        Set<Set<String>> expectedSets = new HashSet<Set<String>>();
-        Set<String> set = new HashSet<String>();
-        set.add(V1);
-        set.add(V2);
-        expectedSets.add(set);
-        set = new HashSet<String>();
-        set.add(V3);
-        expectedSets.add(set);
-        set = new HashSet<String>();
-        set.add(V4);
-        expectedSets.add(set);
-
-        assertEquals(expectedSets, actualSets);
-
-        actualSets.clear();
-
-        List<DirectedSubgraph<String, DefaultEdge>> subgraphs =
-            inspector.stronglyConnectedSubgraphs();
-        for (DirectedSubgraph<String, DefaultEdge> sg : subgraphs) {
-            actualSets.add(sg.vertexSet());
-
-            StrongConnectivityInspector<String, DefaultEdge> ci =
-                new StrongConnectivityInspector<String, DefaultEdge>(sg);
-            assertTrue(ci.isStronglyConnected());
-        }
-
-        assertEquals(expectedSets, actualSets);
-    }
-
-    /**
-     * .
-     */
-    public void testStronglyConnected3()
-    {
-        DirectedGraph<String, DefaultEdge> g =
-            new DefaultDirectedGraph<String, DefaultEdge>(
-                DefaultEdge.class);
-        g.addVertex(V1);
-        g.addVertex(V2);
-        g.addVertex(V3);
-        g.addVertex(V4);
-
-        g.addEdge(V1, V2);
-        g.addEdge(V2, V3);
-        g.addEdge(V3, V1); // strongly connected
-
-        g.addEdge(V1, V4);
-        g.addEdge(V2, V4);
-        g.addEdge(V3, V4); // weakly connected
-
-        StrongConnectivityInspector<String, DefaultEdge> inspector =
-            new StrongConnectivityInspector<String, DefaultEdge>(g);
-
-        // convert from List to Set because we need to ignore order
-        // during comparison
-        Set<Set<String>> actualSets =
-            new HashSet<Set<String>>(inspector.stronglyConnectedSets());
-
-        // construct the expected answer
-        Set<Set<String>> expectedSets = new HashSet<Set<String>>();
-        Set<String> set = new HashSet<String>();
-        set.add(V1);
-        set.add(V2);
-        set.add(V3);
-        expectedSets.add(set);
-        set = new HashSet<String>();
-        set.add(V4);
-        expectedSets.add(set);
-
-        assertEquals(expectedSets, actualSets);
-
-        actualSets.clear();
-
-        List<DirectedSubgraph<String, DefaultEdge>> subgraphs =
-            inspector.stronglyConnectedSubgraphs();
-
-        for (DirectedSubgraph<String, DefaultEdge> sg : subgraphs) {
-            actualSets.add(sg.vertexSet());
-
-            StrongConnectivityInspector<String, DefaultEdge> ci =
-                new StrongConnectivityInspector<String, DefaultEdge>(sg);
-            assertTrue(ci.isStronglyConnected());
-        }
-
-        assertEquals(expectedSets, actualSets);
-    }
-
-    public void testStronglyConnected4()
-    {
-        DefaultDirectedGraph<Integer, String> graph =
-            new DefaultDirectedGraph<Integer, String>(
-                new EdgeFactory<Integer, String>() {
-                    public String createEdge(Integer from, Integer to)
-                    {
-                        return (from + "->" + to).intern();
-                    }
-                });
-
-        new RingGraphGenerator<Integer, String>(3).generateGraph(
-            graph,
-            new VertexFactory<Integer>() {
-                private int i = 0;
-
-                public Integer createVertex()
-                {
-                    return i++;
-                }
-            },
-            null);
-
-        StrongConnectivityInspector<Integer, String> sc =
-            new StrongConnectivityInspector<Integer, String>(
-                graph);
-        Set<Set<Integer>> expected = new HashSet<Set<Integer>>();
-        expected.add(graph.vertexSet());
-        assertEquals(
-            expected,
-            new HashSet<Set<Integer>>(sc.stronglyConnectedSets()));
-    }
-}
-
-// End ConnectivityInspectorTest.java
->>>>>>> 031459d6
+/* ==========================================
+ * JGraphT : a free Java graph-theory library
+ * ==========================================
+ *
+ * Project Info:  http://jgrapht.sourceforge.net/
+ * Project Creator:  Barak Naveh (http://sourceforge.net/users/barak_naveh)
+ *
+ * (C) Copyright 2003-2008, by Barak Naveh and Contributors.
+ *
+ * This program and the accompanying materials are dual-licensed under
+ * either
+ *
+ * (a) the terms of the GNU Lesser General Public License version 2.1
+ * as published by the Free Software Foundation, or (at your option) any
+ * later version.
+ *
+ * or (per the licensee's choosing)
+ *
+ * (b) the terms of the Eclipse Public License v1.0 as published by
+ * the Eclipse Foundation.
+ */
+/* ------------------------------
+ * ConnectivityInspectorTest.java
+ * ------------------------------
+ * (C) Copyright 2003-2008, by Barak Naveh and Contributors.
+ *
+ * Original Author:  Barak Naveh
+ * Contributor(s):   John V. Sichi
+ *
+ * $Id$
+ *
+ * Changes
+ * -------
+ * 07-Aug-2003 : Initial revision (BN);
+ * 20-Apr-2005 : Added StrongConnectivityInspector test (JVS);
+ *
+ */
+package org.jgrapht.alg;
+
+import java.util.*;
+
+import junit.framework.*;
+
+import org.jgrapht.*;
+import org.jgrapht.generate.*;
+import org.jgrapht.graph.*;
+
+
+/**
+ * .
+ *
+ * @author Barak Naveh
+ */
+public class ConnectivityInspectorTest
+    extends TestCase
+{
+    //~ Static fields/initializers ---------------------------------------------
+
+    private static final String V1 = "v1";
+    private static final String V2 = "v2";
+    private static final String V3 = "v3";
+    private static final String V4 = "v4";
+
+    //~ Instance fields --------------------------------------------------------
+
+    //
+    DefaultEdge e1;
+    DefaultEdge e2;
+    DefaultEdge e3;
+    DefaultEdge e3_b;
+    DefaultEdge u;
+
+    //~ Methods ----------------------------------------------------------------
+
+    /**
+     * .
+     *
+     * @return a graph
+     */
+    public Pseudograph<String, DefaultEdge> create()
+    {
+        Pseudograph<String, DefaultEdge> g =
+            new Pseudograph<String, DefaultEdge>(DefaultEdge.class);
+
+        assertEquals(0, g.vertexSet().size());
+        g.addVertex(V1);
+        assertEquals(1, g.vertexSet().size());
+        g.addVertex(V2);
+        assertEquals(2, g.vertexSet().size());
+        g.addVertex(V3);
+        assertEquals(3, g.vertexSet().size());
+        g.addVertex(V4);
+        assertEquals(4, g.vertexSet().size());
+
+        assertEquals(0, g.edgeSet().size());
+
+        e1 = g.addEdge(V1, V2);
+        assertEquals(1, g.edgeSet().size());
+
+        e2 = g.addEdge(V2, V3);
+        assertEquals(2, g.edgeSet().size());
+
+        e3 = g.addEdge(V3, V1);
+        assertEquals(3, g.edgeSet().size());
+
+        e3_b = g.addEdge(V3, V1);
+        assertEquals(4, g.edgeSet().size());
+        assertNotNull(e3_b);
+
+        u = g.addEdge(V1, V1);
+        assertEquals(5, g.edgeSet().size());
+        u = g.addEdge(V1, V1);
+        assertEquals(6, g.edgeSet().size());
+
+        return g;
+    }
+
+    /**
+     * .
+     */
+    public void testDirectedGraph()
+    {
+        ListenableDirectedGraph<String, DefaultEdge> g =
+            new ListenableDirectedGraph<String, DefaultEdge>(
+                DefaultEdge.class);
+        g.addVertex(V1);
+        g.addVertex(V2);
+        g.addVertex(V3);
+
+        g.addEdge(V1, V2);
+
+        ConnectivityInspector<String, DefaultEdge> inspector =
+            new ConnectivityInspector<String, DefaultEdge>(g);
+        g.addGraphListener(inspector);
+
+        assertEquals(false, inspector.isGraphConnected());
+
+        g.addEdge(V1, V3);
+
+        assertEquals(true, inspector.isGraphConnected());
+    }
+
+    /**
+     * .
+     */
+    public void testIsGraphConnected()
+    {
+        Pseudograph<String, DefaultEdge> g = create();
+        ConnectivityInspector<String, DefaultEdge> inspector =
+            new ConnectivityInspector<String, DefaultEdge>(g);
+
+        assertEquals(false, inspector.isGraphConnected());
+
+        g.removeVertex(V4);
+        inspector = new ConnectivityInspector<String, DefaultEdge>(g);
+        assertEquals(true, inspector.isGraphConnected());
+
+        g.removeVertex(V1);
+        assertEquals(1, g.edgeSet().size());
+
+        g.removeEdge(e2);
+        g.addEdge(V2, V2);
+        assertEquals(1, g.edgeSet().size());
+
+        inspector = new ConnectivityInspector<String, DefaultEdge>(g);
+        assertEquals(false, inspector.isGraphConnected());
+    }
+
+    /**
+     * .
+     */
+    public void testStronglyConnected1()
+    {
+        DirectedGraph<String, DefaultEdge> g =
+            new DefaultDirectedGraph<String, DefaultEdge>(
+                DefaultEdge.class);
+        g.addVertex(V1);
+        g.addVertex(V2);
+        g.addVertex(V3);
+        g.addVertex(V4);
+
+        g.addEdge(V1, V2);
+        g.addEdge(V2, V1); // strongly connected
+
+        g.addEdge(V3, V4); // only weakly connected
+
+        StrongConnectivityInspector<String, DefaultEdge> inspector =
+            new StrongConnectivityInspector<String, DefaultEdge>(g);
+
+        // convert from List to Set because we need to ignore order
+        // during comparison
+        Set<Set<String>> actualSets =
+            new HashSet<Set<String>>(inspector.stronglyConnectedSets());
+
+        // construct the expected answer
+        Set<Set<String>> expectedSets = new HashSet<Set<String>>();
+        Set<String> set = new HashSet<String>();
+        set.add(V1);
+        set.add(V2);
+        expectedSets.add(set);
+        set = new HashSet<String>();
+        set.add(V3);
+        expectedSets.add(set);
+        set = new HashSet<String>();
+        set.add(V4);
+        expectedSets.add(set);
+
+        assertEquals(expectedSets, actualSets);
+
+        actualSets.clear();
+
+        List<DirectedSubgraph<String, DefaultEdge>> subgraphs =
+            inspector.stronglyConnectedSubgraphs();
+        for (DirectedSubgraph<String, DefaultEdge> sg : subgraphs) {
+            actualSets.add(sg.vertexSet());
+
+            StrongConnectivityInspector<String, DefaultEdge> ci =
+                new StrongConnectivityInspector<String, DefaultEdge>(sg);
+            assertTrue(ci.isStronglyConnected());
+        }
+
+        assertEquals(expectedSets, actualSets);
+    }
+
+    /**
+     * .
+     */
+    public void testStronglyConnected2()
+    {
+        DirectedGraph<String, DefaultEdge> g =
+            new DefaultDirectedGraph<String, DefaultEdge>(
+                DefaultEdge.class);
+        g.addVertex(V1);
+        g.addVertex(V2);
+        g.addVertex(V3);
+        g.addVertex(V4);
+
+        g.addEdge(V1, V2);
+        g.addEdge(V2, V1); // strongly connected
+
+        g.addEdge(V4, V3); // only weakly connected
+        g.addEdge(V3, V2); // only weakly connected
+
+        StrongConnectivityInspector<String, DefaultEdge> inspector =
+            new StrongConnectivityInspector<String, DefaultEdge>(g);
+
+        // convert from List to Set because we need to ignore order
+        // during comparison
+        Set<Set<String>> actualSets =
+            new HashSet<Set<String>>(inspector.stronglyConnectedSets());
+
+        // construct the expected answer
+        Set<Set<String>> expectedSets = new HashSet<Set<String>>();
+        Set<String> set = new HashSet<String>();
+        set.add(V1);
+        set.add(V2);
+        expectedSets.add(set);
+        set = new HashSet<String>();
+        set.add(V3);
+        expectedSets.add(set);
+        set = new HashSet<String>();
+        set.add(V4);
+        expectedSets.add(set);
+
+        assertEquals(expectedSets, actualSets);
+
+        actualSets.clear();
+
+        List<DirectedSubgraph<String, DefaultEdge>> subgraphs =
+            inspector.stronglyConnectedSubgraphs();
+        for (DirectedSubgraph<String, DefaultEdge> sg : subgraphs) {
+            actualSets.add(sg.vertexSet());
+
+            StrongConnectivityInspector<String, DefaultEdge> ci =
+                new StrongConnectivityInspector<String, DefaultEdge>(sg);
+            assertTrue(ci.isStronglyConnected());
+        }
+
+        assertEquals(expectedSets, actualSets);
+    }
+
+    /**
+     * .
+     */
+    public void testStronglyConnected3()
+    {
+        DirectedGraph<String, DefaultEdge> g =
+            new DefaultDirectedGraph<String, DefaultEdge>(
+                DefaultEdge.class);
+        g.addVertex(V1);
+        g.addVertex(V2);
+        g.addVertex(V3);
+        g.addVertex(V4);
+
+        g.addEdge(V1, V2);
+        g.addEdge(V2, V3);
+        g.addEdge(V3, V1); // strongly connected
+
+        g.addEdge(V1, V4);
+        g.addEdge(V2, V4);
+        g.addEdge(V3, V4); // weakly connected
+
+        StrongConnectivityInspector<String, DefaultEdge> inspector =
+            new StrongConnectivityInspector<String, DefaultEdge>(g);
+
+        // convert from List to Set because we need to ignore order
+        // during comparison
+        Set<Set<String>> actualSets =
+            new HashSet<Set<String>>(inspector.stronglyConnectedSets());
+
+        // construct the expected answer
+        Set<Set<String>> expectedSets = new HashSet<Set<String>>();
+        Set<String> set = new HashSet<String>();
+        set.add(V1);
+        set.add(V2);
+        set.add(V3);
+        expectedSets.add(set);
+        set = new HashSet<String>();
+        set.add(V4);
+        expectedSets.add(set);
+
+        assertEquals(expectedSets, actualSets);
+
+        actualSets.clear();
+
+        List<DirectedSubgraph<String, DefaultEdge>> subgraphs =
+            inspector.stronglyConnectedSubgraphs();
+
+        for (DirectedSubgraph<String, DefaultEdge> sg : subgraphs) {
+            actualSets.add(sg.vertexSet());
+
+            StrongConnectivityInspector<String, DefaultEdge> ci =
+                new StrongConnectivityInspector<String, DefaultEdge>(sg);
+            assertTrue(ci.isStronglyConnected());
+        }
+
+        assertEquals(expectedSets, actualSets);
+    }
+
+    public void testStronglyConnected4()
+    {
+        DefaultDirectedGraph<Integer, String> graph =
+            new DefaultDirectedGraph<Integer, String>(
+                new EdgeFactory<Integer, String>() {
+                    public String createEdge(Integer from, Integer to)
+                    {
+                        return (from + "->" + to).intern();
+                    }
+                });
+
+        new RingGraphGenerator<Integer, String>(3).generateGraph(
+            graph,
+            new VertexFactory<Integer>() {
+                private int i = 0;
+
+                public Integer createVertex()
+                {
+                    return i++;
+                }
+            },
+            null);
+
+        StrongConnectivityInspector<Integer, String> sc =
+            new StrongConnectivityInspector<Integer, String>(
+                graph);
+        Set<Set<Integer>> expected = new HashSet<Set<Integer>>();
+        expected.add(graph.vertexSet());
+        assertEquals(
+            expected,
+            new HashSet<Set<Integer>>(sc.stronglyConnectedSets()));
+    }
+}
+
+// End ConnectivityInspectorTest.java