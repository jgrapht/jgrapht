/*
 * (C) Copyright 2015-2020, by Fabian Späh and Contributors.
 *
 * JGraphT : a free Java graph-theory library
 *
 * See the CONTRIBUTORS.md file distributed with this work for additional
 * information regarding copyright ownership.
 *
 * This program and the accompanying materials are made available under the
 * terms of the Eclipse Public License 2.0 which is available at
 * http://www.eclipse.org/legal/epl-2.0, or the
 * GNU Lesser General Public License v2.1 or later
 * which is available at
 * http://www.gnu.org/licenses/old-licenses/lgpl-2.1-standalone.html.
 *
 * SPDX-License-Identifier: EPL-2.0 OR LGPL-2.1-or-later
 */
package org.jgrapht.alg.isomorphism;

import org.jgrapht.*;

import java.util.*;

/**
 * This class represents the order on the graph vertices. There are also some helper-functions for
 * receiving outgoing/incoming edges, etc.
 *
 * @param <V> the type of the vertices
 * @param <E> the type of the edges
 */

class GraphOrdering<V, E>
{
    private Graph<V, E> graph;

    private Map<V, Integer> mapVertexToOrder;
    private ArrayList<V> mapOrderToVertex;
    private int vertexCount;

    private int[][] outgoingEdges;
    private int[][] incomingEdges;
<<<<<<< HEAD
    private E[] edgeCache;
=======
>>>>>>> 39dfe4fa
    /**
     * if caching is enabled, adjMatrix contains cached information on existing edges, valid values:
     * <ul>
     * <li>0 - no cached value</li>
     * <li>1 - edge exists</li>
     * <li>-1 - no edge exists</li>
     * </ul>
     */
    private byte[] adjMatrix;

    private boolean cacheEdges;

    /**
     * @param graph the graph to be ordered
     * @param orderByDegree should the vertices be ordered by their degree. This speeds up the VF2
     *        algorithm.
     * @param cacheEdges if true, the class creates a adjacency matrix and two arrays for incoming
     *        and outgoing edges for fast access.
     */
    @SuppressWarnings("unchecked")
    public GraphOrdering(Graph<V, E> graph, boolean orderByDegree, boolean cacheEdges)
    {
        this.graph = graph;
        this.cacheEdges = cacheEdges;

        List<V> vertexSet = new ArrayList<>(graph.vertexSet());
        if (orderByDegree) {
            vertexSet.sort(new GeneralVertexDegreeComparator<>(graph));
        }

        vertexCount = vertexSet.size();
        mapVertexToOrder = new HashMap<>();
        mapOrderToVertex = new ArrayList<>(vertexCount);

        if (cacheEdges) {
            outgoingEdges = new int[vertexCount][];
            incomingEdges = new int[vertexCount][];
<<<<<<< HEAD
            edgeCache = (E[]) new Object[vertexCount*vertexCount];
=======
>>>>>>> 39dfe4fa
            adjMatrix = new byte[vertexCount*vertexCount];
        }

        Integer i = 0;
        for (V vertex : vertexSet) {
            mapVertexToOrder.put(vertex, i++);
            mapOrderToVertex.add(vertex);
        }
    }

    /**
     * @param graph the graph to be ordered
     */
    public GraphOrdering(Graph<V, E> graph)
    {
        this(graph, false, true);
    }

    /**
     * @return returns the number of vertices in the graph.
     */
    public int getVertexCount()
    {
        return this.vertexCount;
    }

    /**
     * @param vertexNumber the number which identifies the vertex $v$ in this order.
     *
     * @return the identifying numbers of all vertices which are connected to $v$ by an edge
     *         outgoing from $v$.
     */
    public int[] getOutEdges(int vertexNumber)
    {
        if (cacheEdges && (outgoingEdges[vertexNumber] != null)) {
            return outgoingEdges[vertexNumber];
        }

        V v = getVertex(vertexNumber);
        Set<E> edgeSet = graph.outgoingEdgesOf(v);

        int[] vertexArray = new int[edgeSet.size()];
        int i = 0;

        for (E edge : edgeSet) {
            V source = graph.getEdgeSource(edge), target = graph.getEdgeTarget(edge);
            vertexArray[i++] = mapVertexToOrder.get(source.equals(v) ? target : source);
        }

        if (cacheEdges) {
            outgoingEdges[vertexNumber] = vertexArray;
        }

        return vertexArray;
    }

    /**
     * @param vertexNumber the number which identifies the vertex $v$ in this order.
     *
     * @return the identifying numbers of all vertices which are connected to $v$ by an edge
     *         incoming to $v$.
     */
    public int[] getInEdges(int vertexNumber)
    {
        if (cacheEdges && (incomingEdges[vertexNumber] != null)) {
            return incomingEdges[vertexNumber];
        }

        V v = getVertex(vertexNumber);
        Set<E> edgeSet = graph.incomingEdgesOf(v);

        int[] vertexArray = new int[edgeSet.size()];
        int i = 0;

        for (E edge : edgeSet) {
            V source = graph.getEdgeSource(edge), target = graph.getEdgeTarget(edge);
            vertexArray[i++] = mapVertexToOrder.get(source.equals(v) ? target : source);
        }

        if (cacheEdges) {
            incomingEdges[vertexNumber] = vertexArray;
        }

        return vertexArray;
    }

    /**
     * @param v1Number the number of the first vertex $v_1$
     * @param v2Number the number of the second vertex $v_2$
     *
     * @return exists the edge from $v_1$ to $v_2$
     */
    public boolean hasEdge(int v1Number, int v2Number)
    {
        
        int cacheIndex = 0;
        if (cacheEdges) {
            cacheIndex = v1Number*vertexCount+v2Number;
            final byte cache = adjMatrix[cacheIndex];
<<<<<<< HEAD
            if (cache != 0) {
                return cache > 0;
            } else {
                // initialize both the adjacency matrix as well as the edge cache
                final V v1 = getVertex(v1Number);
                final V v2 = getVertex(v2Number);
                final E edge = graph.getEdge(v1, v2);
                if (edge == null) {
                    adjMatrix[cacheIndex] = (byte) -1;

                    return false;
                } else {
                    adjMatrix[cacheIndex] = (byte) 1;
                    edgeCache[cacheIndex] = edge;

                    return true;
                }
            }
=======
            if(cache != 0){
                return cache > 0;
            }
        }
        
        V v1 = getVertex(v1Number);
        V v2 = getVertex(v2Number);
        boolean containsEdge = graph.containsEdge(v1, v2);
        if(cacheEdges) {
            adjMatrix[cacheIndex] = (byte) ((containsEdge) ? 1 : -1);
>>>>>>> 39dfe4fa
        }
        
        V v1 = getVertex(v1Number);
        V v2 = getVertex(v2Number);
        boolean containsEdge = graph.containsEdge(v1, v2);

        return containsEdge;
    }

    /**
     * be careful: there's no check against an invalid vertexNumber
     *
     * @param vertexNumber the number identifying the vertex $v$
     *
     * @return $v$
     */
    public V getVertex(int vertexNumber)
    {
        return mapOrderToVertex.get(vertexNumber);
    }

    /**
     * @param v1Number the number identifying the vertex $v_1$
     * @param v2Number the number identifying the vertex $v_2$
     *
     * @return the edge from $v_1$ to $v_2$
     */
    public E getEdge(int v1Number, int v2Number)
    {
        
        if (cacheEdges) {
            final int cacheIndex = v1Number*vertexCount+v2Number;
            final byte containsEdge = adjMatrix[cacheIndex];
            if(containsEdge == 0){
                // edge cache has not been initialized yet for this element
                hasEdge(v1Number, v2Number);
            }
            final E cache = edgeCache[cacheIndex];

            return cache;
        }
        
        V v1 = getVertex(v1Number), v2 = getVertex(v2Number);

        E edge = graph.getEdge(v1, v2);
        
        return edge;
    }

    public int getVertexNumber(V v)
    {
        return mapVertexToOrder.get(v);
    }

    public int[] getEdgeNumbers(E e)
    {
        V v1 = graph.getEdgeSource(e), v2 = graph.getEdgeTarget(e);

        int[] edge = new int[2];
        edge[0] = mapVertexToOrder.get(v1);
        edge[1] = mapVertexToOrder.get(v2);

        return edge;
    }

    public Graph<V, E> getGraph()
    {
        return graph;
    }

    private static class GeneralVertexDegreeComparator<V2>
        implements
        Comparator<V2>
    {
        private Graph<V2, ?> graph;

        GeneralVertexDegreeComparator(Graph<V2, ?> graph)
        {
            this.graph = graph;
        }

        @Override
        public int compare(V2 v1, V2 v2)
        {
            return graph.edgesOf(v1).size() - graph.edgesOf(v2).size();
        }
    }
}<|MERGE_RESOLUTION|>--- conflicted
+++ resolved
@@ -39,10 +39,7 @@
 
     private int[][] outgoingEdges;
     private int[][] incomingEdges;
-<<<<<<< HEAD
     private E[] edgeCache;
-=======
->>>>>>> 39dfe4fa
     /**
      * if caching is enabled, adjMatrix contains cached information on existing edges, valid values:
      * <ul>
@@ -80,10 +77,7 @@
         if (cacheEdges) {
             outgoingEdges = new int[vertexCount][];
             incomingEdges = new int[vertexCount][];
-<<<<<<< HEAD
             edgeCache = (E[]) new Object[vertexCount*vertexCount];
-=======
->>>>>>> 39dfe4fa
             adjMatrix = new byte[vertexCount*vertexCount];
         }
 
@@ -183,7 +177,6 @@
         if (cacheEdges) {
             cacheIndex = v1Number*vertexCount+v2Number;
             final byte cache = adjMatrix[cacheIndex];
-<<<<<<< HEAD
             if (cache != 0) {
                 return cache > 0;
             } else {
@@ -202,18 +195,6 @@
                     return true;
                 }
             }
-=======
-            if(cache != 0){
-                return cache > 0;
-            }
-        }
-        
-        V v1 = getVertex(v1Number);
-        V v2 = getVertex(v2Number);
-        boolean containsEdge = graph.containsEdge(v1, v2);
-        if(cacheEdges) {
-            adjMatrix[cacheIndex] = (byte) ((containsEdge) ? 1 : -1);
->>>>>>> 39dfe4fa
         }
         
         V v1 = getVertex(v1Number);
@@ -251,9 +232,9 @@
                 // edge cache has not been initialized yet for this element
                 hasEdge(v1Number, v2Number);
             }
-            final E cache = edgeCache[cacheIndex];
-
-            return cache;
+            final E edge = edgeCache[cacheIndex];
+
+            return edge;
         }
         
         V v1 = getVertex(v1Number), v2 = getVertex(v2Number);
