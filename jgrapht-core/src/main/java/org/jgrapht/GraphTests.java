--- conflicted
+++ resolved
@@ -20,10 +20,7 @@
 import org.jgrapht.alg.connectivity.BiconnectivityInspector;
 import org.jgrapht.alg.connectivity.ConnectivityInspector;
 import org.jgrapht.alg.connectivity.KosarajuStrongConnectivityInspector;
-import org.jgrapht.alg.cycle.HierholzerEulerianCycle;
-
-import java.util.*;
-import java.util.stream.Collectors;
+import org.jgrapht.alg.cycle.*;
 
 /**
  * A collection of utilities to test for various graph properties.
@@ -480,23 +477,32 @@
     }
 
     /**
-<<<<<<< HEAD
+     * Checks whether a graph is chordal. A <a href="https://en.wikipedia.org/wiki/Chordal_graph">
+     * chordal graph</a> is one in which all cycles of four or more vertices have a chord, which
+     * is an edge that is not part of the cycle but connects two vertices of the cycle.
+     *
+     * @param graph the input graph
+     * @param <V> the graph vertex type
+     * @param <E> the graph edge type
+     * @return true if the graph is chordal, false otherwise
+     * @see ChordalityInspector#isChordal()
+     */
+    public static <V, E> boolean isChordal(Graph<V, E> graph){
+        Objects.requireNonNull(graph, GRAPH_CANNOT_BE_NULL);
+        return new ChordalityInspector<>(graph).isChordal();
+    }
+
+    /**
      * Tests whether an undirected graph meets Ore's condition to be Hamiltonian.
      *
      * Let G be a (finite and simple) graph with $n \geq 3$ vertices. We denote by deg(v) the degree of a vertex v in G,
      * i.e. the number of incident edges in G to v.
      * Then, Ore's theorem states that if $deg(v) + deg(w) \geq n$ for every pair of distinct non-adjacent vertices
      * v and w of G, then G is Hamiltonian.
-=======
-     * Checks whether a graph is chordal. A <a href="https://en.wikipedia.org/wiki/Chordal_graph">
-     * chordal graph</a> is one in which all cycles of four or more vertices have a chord, which
-     * is an edge that is not part of the cycle but connects two vertices of the cycle.
->>>>>>> b70104b7
-     *
-     * @param graph the input graph
-     * @param <V> the graph vertex type
-     * @param <E> the graph edge type
-<<<<<<< HEAD
+     *
+     * @param graph the input graph
+     * @param <V> the graph vertex type
+     * @param <E> the graph edge type
      * @return true if the graph meets Ore's condition, false otherwise
      * @see org.jgrapht.alg.tour.PalmerHamiltonianCycle
      */
@@ -514,14 +520,6 @@
                     return false;
 
         return true;
-=======
-     * @return true if the graph is chordal, false otherwise
-     * @see ChordalityInspector#isChordal()
-     */
-    public static <V, E> boolean isChordal(Graph<V, E> graph){
-        Objects.requireNonNull(graph, GRAPH_CANNOT_BE_NULL);
-        return new ChordalityInspector<>(graph).isChordal();
->>>>>>> b70104b7
     }
 
     /**
