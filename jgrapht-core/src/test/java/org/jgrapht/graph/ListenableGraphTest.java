/*
 * (C) Copyright 2003-2018, by Barak Naveh and Contributors.
 *
 * JGraphT : a free Java graph-theory library
 *
 * This program and the accompanying materials are dual-licensed under
 * either
 *
 * (a) the terms of the GNU Lesser General Public License version 2.1
 * as published by the Free Software Foundation, or (at your option) any
 * later version.
 *
 * or (per the licensee's choosing)
 *
 * (b) the terms of the Eclipse Public License v1.0 as published by
 * the Eclipse Foundation.
 */
package org.jgrapht.graph;

import org.jgrapht.*;
import org.jgrapht.event.*;
import org.junit.*;

import static org.junit.Assert.*;

/**
 * Unit test for {@link ListenableGraph} class.
 *
 * @author Barak Naveh
 * @since Aug 3, 2003
 */
public class ListenableGraphTest
{
    // ~ Instance fields --------------------------------------------------------

    Object lastAddedEdge;
    Object lastRemovedEdge;
    Object lastAddedVertex;
    Object lastRemovedVertex;
    Double lastWeightUpdate;

    /**
     * Tests GraphListener listener.
     */
    @Test
    public void testGraphListener()
    {
        init();

        ListenableGraph<Object, DefaultEdge> g =
            new DefaultListenableGraph<>(new SimpleGraph<>(DefaultEdge.class));
        GraphListener<Object, DefaultEdge> listener = new MyGraphListener<>();
        g.addGraphListener(listener);

        String v1 = "v1";
        String v2 = "v2";

        // test vertex notification
        g.addVertex(v1);
        assertEquals(v1, lastAddedVertex);
        assertEquals(null, lastRemovedVertex);

        init();
        g.removeVertex(v1);
        assertEquals(v1, lastRemovedVertex);
        assertEquals(null, lastAddedVertex);

        // test edge notification
        g.addVertex(v1);
        g.addVertex(v2);

        init();

        DefaultEdge e = g.addEdge(v1, v2);
        assertEquals(e, lastAddedEdge);
        assertEquals(null, lastRemovedEdge);

        init();
        assertTrue(g.removeEdge(e));
        assertEquals(e, lastRemovedEdge);
        assertEquals(null, lastAddedEdge);

        g.removeVertex(v1);
        g.removeVertex(v2);

        //
        // test notification stops when removing listener
        //
        g.removeGraphListener(listener);
        init();
        g.addVertex(v1);
        g.addVertex(v2);
        e = g.addEdge(v1, v2);
        g.removeEdge(e);

        assertEquals(null, lastAddedEdge);
        assertEquals(null, lastAddedVertex);
        assertEquals(null, lastRemovedEdge);
        assertEquals(null, lastRemovedVertex);
    }

    /**
     * Tests VertexSetListener listener.
     */
    @Test
    public void testVertexSetListener()
    {
        init();

        ListenableGraph<Object, DefaultEdge> g =
            new DefaultListenableGraph<>(new SimpleGraph<>(DefaultEdge.class));
        VertexSetListener<Object> listener = new MyGraphListener<>();
        g.addVertexSetListener(listener);

        String v1 = "v1";
        String v2 = "v2";

        // test vertex notification
        g.addVertex(v1);
        assertEquals(v1, lastAddedVertex);
        assertEquals(null, lastRemovedVertex);

        init();
        g.removeVertex(v1);
        assertEquals(v1, lastRemovedVertex);
        assertEquals(null, lastAddedVertex);

        // test edge notification
        g.addVertex(v1);
        g.addVertex(v2);

        init();

        DefaultEdge e = g.addEdge(v1, v2);
        assertEquals(null, lastAddedEdge);
        assertEquals(null, lastRemovedEdge);

        init();
        assertTrue(g.removeEdge(e));
        assertEquals(null, lastRemovedEdge);
        assertEquals(null, lastAddedEdge);

        g.removeVertex(v1);
        g.removeVertex(v2);

        //
        // test notification stops when removing listener
        //
        g.removeVertexSetListener(listener);
        init();
        g.addVertex(v1);
        g.addVertex(v2);
        e = g.addEdge(v1, v2);
        g.removeEdge(e);

        assertEquals(null, lastAddedEdge);
        assertEquals(null, lastAddedVertex);
        assertEquals(null, lastRemovedEdge);
        assertEquals(null, lastRemovedVertex);
    }

    /**
     * Tests that the combination of weights plus listener works.
     */
    @Test
    public void testListenableDirectedWeightedGraph()
    {
        init();

        ListenableGraph<Object, DefaultWeightedEdge> g = new DefaultListenableGraph<>(
            new DefaultDirectedWeightedGraph<>(DefaultWeightedEdge.class));

        GraphListener<Object, DefaultWeightedEdge> listener = new MyGraphListener<>();
        g.addGraphListener(listener);

        String v1 = "v1";
        String v2 = "v2";

        g.addVertex(v1);
        assertEquals(v1, lastAddedVertex);
        assertEquals(null, lastRemovedVertex);

        g.addVertex(v2);

        init();

        DefaultWeightedEdge e = g.addEdge(v1, v2);
        g.setEdgeWeight(e, 10.0);
        assertEquals(10.0, g.getEdgeWeight(e), 0);
        assertEquals(e, lastAddedEdge);
        assertEquals(null, lastRemovedEdge);
    }
    
    @Test
    public void testListenableDirectedWeightedGraphWithCustomEdge()
    {
        init();

        ListenableGraph<Object, DefaultEdge> g = new DefaultListenableGraph<>(
            new DefaultDirectedWeightedGraph<>(DefaultEdge.class));

        GraphListener<Object, DefaultEdge> listener = new MyGraphListener<>();
        g.addGraphListener(listener);

        String v1 = "v1";
        String v2 = "v2";

        g.addVertex(v1);
        assertEquals(v1, lastAddedVertex);
        assertEquals(null, lastRemovedVertex);

        g.addVertex(v2);

        init();

        DefaultEdge e = g.addEdge(v1, v2);
        g.setEdgeWeight(e, 10.0);
        assertEquals(10.0, g.getEdgeWeight(e), 0);
        assertEquals(e, lastAddedEdge);
        assertEquals(null, lastRemovedEdge);
        
        init();
        
        g.setEdgeWeight(e, 5.5d);
        assertEquals(5.5, g.getEdgeWeight(e), 1e-9);
        assertEquals(null, lastAddedEdge);
        assertEquals(null, lastRemovedEdge);
        assertEquals(5.5, lastWeightUpdate, 1e-9);
        
        g.setEdgeWeight(e, 20.5d);
        assertEquals(20.5, g.getEdgeWeight(e), 1e-9);
        assertEquals(null, lastAddedEdge);
        assertEquals(null, lastRemovedEdge);
        assertEquals(20.5, lastWeightUpdate, 1e-9);
    }

    @Test
    public void testListenableDirectedWeightedGraphWithCustomEdge()
    {
        init();

        ListenableGraph<Object, DefaultEdge> g =
            new DefaultListenableGraph<>(new DefaultDirectedWeightedGraph<>(DefaultEdge.class));

        GraphListener<Object, DefaultEdge> listener = new MyGraphListener<>();
        g.addGraphListener(listener);

        String v1 = "v1";
        String v2 = "v2";

        g.addVertex(v1);
        assertEquals(v1, lastAddedVertex);
        assertEquals(null, lastRemovedVertex);

        g.addVertex(v2);

        init();

        DefaultEdge e = g.addEdge(v1, v2);
        g.setEdgeWeight(e, 10.0);
        assertEquals(10.0, g.getEdgeWeight(e), 0);
        assertEquals(e, lastAddedEdge);
        assertEquals(null, lastRemovedEdge);

        init();

        g.setEdgeWeight(e, 5.5d);
        assertEquals(5.5, g.getEdgeWeight(e), 1e-9);
        assertEquals(null, lastAddedEdge);
        assertEquals(null, lastRemovedEdge);
        assertEquals(5.5, lastWeightUpdate, 1e-9);

        g.setEdgeWeight(e, 20.5d);
        assertEquals(20.5, g.getEdgeWeight(e), 1e-9);
        assertEquals(null, lastAddedEdge);
        assertEquals(null, lastRemovedEdge);
        assertEquals(20.5, lastWeightUpdate, 1e-9);
    }

    public void init()
    {
        lastAddedEdge = null;
        lastAddedVertex = null;
        lastRemovedEdge = null;
        lastRemovedVertex = null;
        lastWeightUpdate = null;
    }

    // ~ Inner Classes ----------------------------------------------------------

    /**
     * A listener on the tested graph.
     *
     * @author Barak Naveh
     * @since Aug 3, 2003
     */
    private class MyGraphListener<E>
        implements
        GraphListener<Object, E>
    {
        @Override
        public void edgeAdded(GraphEdgeChangeEvent<Object, E> e)
        {
            lastAddedEdge = e.getEdge();
        }

        @Override
        public void edgeRemoved(GraphEdgeChangeEvent<Object, E> e)
        {
            lastRemovedEdge = e.getEdge();
        }

        @Override
        public void vertexAdded(GraphVertexChangeEvent<Object> e)
        {
            lastAddedVertex = e.getVertex();
        }

        @Override
        public void vertexRemoved(GraphVertexChangeEvent<Object> e)
        {
            lastRemovedVertex = e.getVertex();
        }
<<<<<<< HEAD
        
        @Override
        public void edgeWeightUpdated(GraphEdgeChangeEvent<Object, E> e) {
=======

        @Override
        public void edgeWeightUpdated(GraphEdgeChangeEvent<Object, E> e)
        {
>>>>>>> e76f7340
            lastWeightUpdate = e.getEdgeWeight();
        }
    }
}

// End ListenableGraphTest.java<|MERGE_RESOLUTION|>--- conflicted
+++ resolved
@@ -190,49 +190,6 @@
         assertEquals(e, lastAddedEdge);
         assertEquals(null, lastRemovedEdge);
     }
-    
-    @Test
-    public void testListenableDirectedWeightedGraphWithCustomEdge()
-    {
-        init();
-
-        ListenableGraph<Object, DefaultEdge> g = new DefaultListenableGraph<>(
-            new DefaultDirectedWeightedGraph<>(DefaultEdge.class));
-
-        GraphListener<Object, DefaultEdge> listener = new MyGraphListener<>();
-        g.addGraphListener(listener);
-
-        String v1 = "v1";
-        String v2 = "v2";
-
-        g.addVertex(v1);
-        assertEquals(v1, lastAddedVertex);
-        assertEquals(null, lastRemovedVertex);
-
-        g.addVertex(v2);
-
-        init();
-
-        DefaultEdge e = g.addEdge(v1, v2);
-        g.setEdgeWeight(e, 10.0);
-        assertEquals(10.0, g.getEdgeWeight(e), 0);
-        assertEquals(e, lastAddedEdge);
-        assertEquals(null, lastRemovedEdge);
-        
-        init();
-        
-        g.setEdgeWeight(e, 5.5d);
-        assertEquals(5.5, g.getEdgeWeight(e), 1e-9);
-        assertEquals(null, lastAddedEdge);
-        assertEquals(null, lastRemovedEdge);
-        assertEquals(5.5, lastWeightUpdate, 1e-9);
-        
-        g.setEdgeWeight(e, 20.5d);
-        assertEquals(20.5, g.getEdgeWeight(e), 1e-9);
-        assertEquals(null, lastAddedEdge);
-        assertEquals(null, lastRemovedEdge);
-        assertEquals(20.5, lastWeightUpdate, 1e-9);
-    }
 
     @Test
     public void testListenableDirectedWeightedGraphWithCustomEdge()
@@ -321,16 +278,10 @@
         {
             lastRemovedVertex = e.getVertex();
         }
-<<<<<<< HEAD
-        
-        @Override
-        public void edgeWeightUpdated(GraphEdgeChangeEvent<Object, E> e) {
-=======
 
         @Override
         public void edgeWeightUpdated(GraphEdgeChangeEvent<Object, E> e)
         {
->>>>>>> e76f7340
             lastWeightUpdate = e.getEdgeWeight();
         }
     }
