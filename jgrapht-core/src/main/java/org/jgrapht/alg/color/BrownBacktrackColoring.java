--- conflicted
+++ resolved
@@ -51,10 +51,7 @@
      */
     public BrownBacktrackColoring(Graph<V, E> graph)
     {
-<<<<<<< HEAD
-=======
         Objects.requireNonNull(graph, "Graph cannot be null");
->>>>>>> a16966ac
         final int numVertices = graph.vertexSet().size();
         vertexList = new ArrayList<>(numVertices);
         neighbors = new int[numVertices][];
