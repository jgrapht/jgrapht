/*
 * (C) Copyright 2018-2018, by Christoph Grüne and Contributors.
 *
 * JGraphT : a free Java graph-theory library
 *
 * This program and the accompanying materials are dual-licensed under
 * either
 *
 * (a) the terms of the GNU Lesser General Public License version 2.1
 * as published by the Free Software Foundation, or (at your option) any
 * later version.
 *
 * or (per the licensee's choosing)
 *
 * (b) the terms of the Eclipse Public License v1.0 as published by
 * the Eclipse Foundation.
 */
package org.jgrapht.alg.cycle;

import org.jgrapht.Graph;
import org.jgrapht.graph.GraphWalk;
import org.jgrapht.util.TypeUtil;

import java.util.*;

/**
 * Implementation of an algorithm for the local augmentation problem for the cyclic exchange neighborhood,
 * i.e. it finds subset-disjoint negative cycles in a graph, based on
 * Ravindra K. Ahuja, James B. Orlin, Dushyant Sharma,
 * A composite very large-scale neighborhood structure for the capacitated minimum spanning tree problem,
 * Operations Research Letters, Volume 31, Issue 3, 2003, Pages 185-194, ISSN 0167-6377,
 * <a href="https://doi.org/10.1016/S0167-6377(02)00236-5">https://doi.org/10.1016/S0167-6377(02)00236-5</a>.
 * <a href="http://www.sciencedirect.com/science/article/pii/S0167637702002365">(http://www.sciencedirect.com/science/article/pii/S0167637702002365)</a>
 *
 * A subset-disjoint cycle is a cycle such that no two vertices in the cycle are in the same subset of a given partition
 * of the whole vertex set.
 *
 * This algorithm returns the first or the best found negative subset-disjoint cycle. In the case of the first
 * found cycle, the cycle has minimum number of vertices. It may enumerate all paths up to the length given by the
 * parameter <code>lengthBound</code>, i.e the algorithm runs in exponential time.
 *
<<<<<<< HEAD
 * This algorithm is used to detect valid cyclic exchanges in a cyclic exchange neighborhood for the Capacitated Minomum
 * Spanning Tree problem {@link org.jgrapht.alg.spanning.AhujaOrlinSharmaCapacitatedMinimumSpanningTree}
 * @see org.jgrapht.alg.spanning.AhujaOrlinSharmaCapacitatedMinimumSpanningTree
=======
 * This algorithm is used to detect valid cyclic exchanges in a cyclic exchange neighborhood for the Capacitated Minimum Spanning Tree problem {@link org.jgrapht.alg.spanning.AhujaOrlinSharmaCapacitatedMinimumSpanningTree} @see org.jgrapht.alg.spanning.AhujaOrlinSharmaCapacitatedMinimumSpanningTree
>>>>>>> 7a88e20b
 *
 * @param <V> the vertex type the graph
 * @param <E> the edge type of the graph
 *
 * @author Christoph Grüne
 * @since June 7, 2018
 */
public class AhujaOrlinSharmaCyclicExchangeLocalAugmentation<V, E> {

    /**
     * the input graph
     */
    private Graph<V, E> graph;
    /**
     * the map that maps each vertex to a subset (identified by labels) of the partition
     */
    private Map<V, Integer> labelMap;
    /**
     * bound on how long the cycle can get
     */
    private int lengthBound;
    /**
     * contains whether the best or the first improvement is returned
     */
    private boolean bestImprovement;

    /**
     * Constructs an algorithm with given inputs
     *
     * @param graph the directed graph on which to find the negative subset disjoint cycle. The vertices of the graph are labeled according to labelMap.
     * @param lengthBound the (inclusive) upper bound for the length of cycles to detect
     * @param labelMap the labelMap of the vertices encoding the subsets of vertices
     * @param bestImprovement contains whether the best or the first improvement is returned: best if true, first if false
     */
    public AhujaOrlinSharmaCyclicExchangeLocalAugmentation(Graph<V, E> graph, int lengthBound, Map<V, Integer> labelMap, boolean bestImprovement) {
        this.graph = Objects.requireNonNull(graph, "Graph cannot be null");
<<<<<<< HEAD
        if(!graph.getType().isDirected()) {
            throw new IllegalArgumentException("The graph has to be directed.");
        }
=======
>>>>>>> 7a88e20b
        this.lengthBound = lengthBound;
        this.labelMap = Objects.requireNonNull(labelMap, "Labels cannot be null");
        for(V vertex : graph.vertexSet()) {
            if(!labelMap.containsKey(vertex)) {
                throw new IllegalArgumentException("Every vertex has to be labeled, that is, every vertex needs an entry in labelMap.");
            }
        }
        this.bestImprovement = bestImprovement;
    }

    /**
     * Calculates a valid subset-disjoint negative cycle.
     * If there is no such cycle, it returns an empty GraphWalk instance
     *
     * @return a valid subset-disjoint negative cycle encoded as GraphWalk
     */
    public GraphWalk<V, E> getLocalAugmentationCycle() {

        int k = 1;

        LabeledPath<V> bestCycle = new LabeledPath<>(new ArrayList<>(lengthBound), Double.MAX_VALUE, new HashSet<>());

        /*
         * Store the path in map with key PathSetKey<V, V, Set<Integer>>, since only paths with the same head,
         * same tail, and the subset of labels may be in domination relation. Thus the algorithm runs faster.
         */
        Map<PathSetKey<V>, LabeledPath<V>> pathsLengthK = new LinkedHashMap<>();
        Map<PathSetKey<V>, LabeledPath<V>> pathsLengthKplus1 = new LinkedHashMap<>();

        // initialize pathsLengthK for k = 1
        for(E e : graph.edgeSet()) {
            if(graph.getEdgeWeight(e) < 0) {
                // initialize all paths of cost < 0
                V sourceVertex = graph.getEdgeSource(e);
                V targetVertex = graph.getEdgeTarget(e);
                // catch self-loops directly
                if(sourceVertex == targetVertex) {
                    ArrayList<V> vertices = new ArrayList<>();
                    vertices.add(sourceVertex);
                    vertices.add(targetVertex);

                    double currentEdgeWeight = graph.getEdgeWeight(e);
                    double oppositeEdgeWeight = graph.getEdgeWeight(graph.getEdge(targetVertex, sourceVertex));
                    if(bestImprovement) {
                        if(bestCycle.cost > currentEdgeWeight + oppositeEdgeWeight) {
                            HashSet<Integer> labelSet = new HashSet<>();
                            labelSet.add(labelMap.get(sourceVertex));
                            bestCycle = new LabeledPath<>(vertices, currentEdgeWeight + oppositeEdgeWeight, labelSet);
                        }
                    } else {
                        return new GraphWalk<>(graph, vertices, currentEdgeWeight + oppositeEdgeWeight);
                    }
                }
                if (!labelMap.get(sourceVertex).equals(labelMap.get(targetVertex))) {
                    ArrayList<V> pathVertices = new ArrayList<>(lengthBound);
                    HashSet<Integer> pathLabels = new HashSet<>();
                    pathVertices.add(sourceVertex);
                    pathVertices.add(targetVertex);
                    pathLabels.add(labelMap.get(sourceVertex));
                    pathLabels.add(labelMap.get(targetVertex));
                    LabeledPath<V> path = new LabeledPath<>(pathVertices, graph.getEdgeWeight(e), pathLabels);

                    // add path to set of paths of length 1
                    updatePathIndex(pathsLengthK, path);
                }
            }
        }

        while (k < lengthBound) {

            // go through all valid paths of length k
            for (LabeledPath<V> path : pathsLengthK.values()) {

                V head = path.getHead();
                V tail = path.getTail();

                E currentEdge = graph.getEdge(tail, head);
                if(currentEdge != null) {
                    double currentCost = path.cost + graph.getEdgeWeight(currentEdge);

                    if (currentCost < bestCycle.cost) {
                        LabeledPath<V> cycleResult = path.clone();
                        cycleResult.addVertex(head, graph.getEdgeWeight(currentEdge), labelMap.get(head));

                    /*
                     * The path builds a valid negative cycle. Return the cycle if the first improvement should be returned.
                     */
                        if (!bestImprovement && currentCost < 0) {
                            return new GraphWalk<>(graph, cycleResult.vertices, cycleResult.cost);
                        }

                        bestCycle = cycleResult;
                    }
                }

                for (E e : graph.outgoingEdgesOf(tail)) {
                    V currentVertex = graph.getEdgeTarget(e);
                    // extend the path if the extension is still negative and correctly labeled
                    double edgeWeight = graph.getEdgeWeight(e);
                    int currentLabel = labelMap.get(currentVertex);
                    if (!path.labels.contains(currentLabel) && path.cost + edgeWeight < 0) {
                        LabeledPath<V> newPath = path.clone();
                        newPath.addVertex(currentVertex, edgeWeight, currentLabel);

                        /*
                         * check if paths are dominated, i.e. if the path is definitely worse than other paths
                         * and does not have to be considered in the future
                         */
                        if (!checkDominatedPathsOfLengthKplus1(newPath, pathsLengthKplus1)) {
                            if(!checkDominatedPathsOfLengthK(newPath, pathsLengthK)) {
                                updatePathIndex(pathsLengthKplus1, newPath);
                            }
                        }
                    }
                }

            }
            // update k and the corresponding sets
            k += 1;
            pathsLengthK = pathsLengthKplus1;
            pathsLengthKplus1 = new LinkedHashMap<>();
        }

        return new GraphWalk<>(graph, bestCycle.vertices, bestCycle.cost);
    }

    /**
     * Checks whether <code>path</code> dominates the current minimal cost path with the same head, tail and label set
     * in the set of all paths of length k + 1. Thus, dominated paths are eliminated.
     * This is important out of efficiency reasons, otherwise many unnecessary paths may
     * be considered in further calculations.
     *
     * @param path the currently calculated path
     * @param pathsLengthKplus1 all before calculated paths of length k + 1
     *
     * @return whether <code>path</code> dominates the current minimal cost path with the same head, tail and label set.
     */
    private boolean checkDominatedPathsOfLengthKplus1(LabeledPath<V> path, Map<PathSetKey<V>, LabeledPath<V>> pathsLengthKplus1) {
        // simulates domination test by using the index structure
        LabeledPath<V> pathToCheck = pathsLengthKplus1.get(new PathSetKey<>(path.getHead(), path.getTail(), path.labels));
        if (pathToCheck != null) {
            return pathToCheck.cost < path.cost;
        }
        return false;
    }

    /**
     * Checks whether <code>path</code> is dominated by some path in the previously calculated set of paths of length k.
     * This is important out of efficiency reasons, otherwise many unnecessary paths may
     * be considered in further calculations.
     *
     * @param path the currently calculated path
     * @param pathsLengthK all previously calculated paths of length k
     *
     * @return whether <code>path</code> is dominated by some path in <code>pathsLengthK</code>
     */
    private boolean checkDominatedPathsOfLengthK(LabeledPath<V> path, Map<PathSetKey<V>, LabeledPath<V>> pathsLengthK) {
        Set<Integer> modifiableLabelSet = new HashSet<>(path.labels);
        for(Integer label : path.labels) {
            modifiableLabelSet.remove(label);
            // simulates domination test by using the index structure
            LabeledPath<V> pathToCheck = pathsLengthK.get(new PathSetKey<>(path.getHead(), path.getTail(), modifiableLabelSet));
            if (pathToCheck != null) {
                if(pathToCheck.cost < path.cost) {
                    return true;
                }
            }
            modifiableLabelSet.add(label);
        }
        return false;
    }

    /**
     * Adds a path and removes the path, which has the same tail, head and label set,
     * to the data structure <code>paths</code>, which contains all paths indexed by their head, tail and label set.
     *
     * @param paths the map of paths, which are indexed by head, tail and label set, to add the path to
     * @param path the path to add
     */
    private void updatePathIndex(Map<PathSetKey<V>, LabeledPath<V>> paths, LabeledPath<V> path) {
        PathSetKey<V> currentKey = new PathSetKey<>(path.getHead(), path.getTail(), path.labels);
        paths.put(currentKey, path);
    }

    /**
     * Implementation of a labeled path.
     * It is used in AhujaOrlinSharmaCyclicExchangeLocalAugmentation to efficiently maintain the paths in the calculation.
     *
     * @param <V> the vertex type
     *
     * @author Christoph Grüne
     * @since June 7, 2018
     */
    private class LabeledPath<V> implements Cloneable {

        /**
         * the vertices in the path
         */
        public ArrayList<V> vertices;
        /**
         * the labels the path contains
         */
        public HashSet<Integer> labels;
        /**
         * the cost of the path
         */
        public double cost;

        /**
         * Constructs a LabeledPath with the given inputs
         *
         * @param vertices the vertices of the path in order of the path
         * @param cost the cost of the edges connecting the vertices
         * @param labels the mapping of the vertices to labels (subsets)
         */
        public LabeledPath(ArrayList<V> vertices, double cost, HashSet<Integer> labels) {
            this.vertices = vertices;
            this.cost = cost;
            this.labels = labels;
        }

        /**
         * Adds a vertex to the path
         *
         * @param v the vertex
         * @param edgeCost the cost of the edge connecting the last vertex of the path and the new vertex
         * @param label the label of the new vertex
         */
        public void addVertex(V v, double edgeCost, int label) {
            this.vertices.add(v);
            this.cost += edgeCost;
            this.labels.add(label);
        }

        /**
         * Returns the start vertex of the path
         *
         * @return the start vertex of the path
         */
        public V getHead() {
            return vertices.get(0);
        }

        /**
         * Returns the end vertex of the path
         *
         * @return the end vertex of the path
         */
        public V getTail() {
            return vertices.get(vertices.size() - 1);
        }

        /**
         * Returns whether the path is empty, i.e. has no vertices
         *
         * @return whether the path is empty
         */
        public boolean isEmpty() {
            return vertices.isEmpty();
        }

        /**
         * Returns a shallow copy of this labeled path instance. Vertices are not cloned.
         *
         * @return a shallow copy of this path.
         *
         * @throws RuntimeException in case the clone is not supported
         *
         * @see java.lang.Object#clone()
         */
        public LabeledPath<V> clone() {
            try {
                LabeledPath<V> newLabeledPath = TypeUtil.uncheckedCast(super.clone());
                newLabeledPath.vertices = (ArrayList<V>) this.vertices.clone();
                newLabeledPath.labels = (HashSet<Integer>) this.labels.clone();
                newLabeledPath.cost = this.cost;

                return newLabeledPath;
            } catch (CloneNotSupportedException e) {
                e.printStackTrace();
                throw new RuntimeException();
            }
        }
    }

    /**
     * Implementation of a key for the path maps.
     * It is used in AhujaOrlinSharmaCyclicExchangeLocalAugmentation to efficiently maintain the path sets in the calculation.
     *
     * @param <V> the vertex type
     *
     * @author Christoph Grüne
     * @since June 7, 2018
     */
    private class PathSetKey<V> {
        /**
         * the head of the paths indexed by this key
         */
        private V head;
        /**
         * the tail of the paths indexed by this key
         */
        private V tail;
        /**
         * the label set of the paths indexed by this key
         */
        private Set<Integer> labels;

        /**
         * Constructs a new PathSetKey object
         *
         * @param head the head of the paths indexed by this key
         * @param tail the tail of the paths indexed by this key
         * @param labels the label set of the paths indexed by this key
         */
        private PathSetKey(V head, V tail, Set<Integer> labels) {
            this.head = head;
            this.tail = tail;
            this.labels = labels;
        }

        @Override
        public int hashCode() {
            return Objects.hash(this.head, this.tail, this.labels);
        }

        @Override
        public boolean equals(Object o) {
            if (this == o)
                return true;
            else if (!(o instanceof PathSetKey))
                return false;

            @SuppressWarnings("unchecked") PathSetKey<V> other = (PathSetKey<V>) o;
            return Objects.equals(head, other.head) && Objects.equals(tail, other.tail) && Objects.equals(labels, other.labels);
        }
    }
}<|MERGE_RESOLUTION|>--- conflicted
+++ resolved
@@ -39,13 +39,9 @@
  * found cycle, the cycle has minimum number of vertices. It may enumerate all paths up to the length given by the
  * parameter <code>lengthBound</code>, i.e the algorithm runs in exponential time.
  *
-<<<<<<< HEAD
  * This algorithm is used to detect valid cyclic exchanges in a cyclic exchange neighborhood for the Capacitated Minomum
  * Spanning Tree problem {@link org.jgrapht.alg.spanning.AhujaOrlinSharmaCapacitatedMinimumSpanningTree}
  * @see org.jgrapht.alg.spanning.AhujaOrlinSharmaCapacitatedMinimumSpanningTree
-=======
- * This algorithm is used to detect valid cyclic exchanges in a cyclic exchange neighborhood for the Capacitated Minimum Spanning Tree problem {@link org.jgrapht.alg.spanning.AhujaOrlinSharmaCapacitatedMinimumSpanningTree} @see org.jgrapht.alg.spanning.AhujaOrlinSharmaCapacitatedMinimumSpanningTree
->>>>>>> 7a88e20b
  *
  * @param <V> the vertex type the graph
  * @param <E> the edge type of the graph
@@ -82,12 +78,9 @@
      */
     public AhujaOrlinSharmaCyclicExchangeLocalAugmentation(Graph<V, E> graph, int lengthBound, Map<V, Integer> labelMap, boolean bestImprovement) {
         this.graph = Objects.requireNonNull(graph, "Graph cannot be null");
-<<<<<<< HEAD
         if(!graph.getType().isDirected()) {
             throw new IllegalArgumentException("The graph has to be directed.");
         }
-=======
->>>>>>> 7a88e20b
         this.lengthBound = lengthBound;
         this.labelMap = Objects.requireNonNull(labelMap, "Labels cannot be null");
         for(V vertex : graph.vertexSet()) {
