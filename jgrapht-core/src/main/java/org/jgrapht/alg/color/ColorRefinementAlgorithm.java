/*
 * (C) Copyright 2018-2018, by Christoph Grüne, Daniel Mock, Oliver Feith and Contributors.
 *
 * JGraphT : a free Java graph-theory library
 *
 * See the CONTRIBUTORS.md file distributed with this work for additional
 * information regarding copyright ownership.
 *
 * This program and the accompanying materials are made available under the
 * terms of the Eclipse Public License 2.0 which is available at
 * http://www.eclipse.org/legal/epl-2.0, or the
 * GNU Lesser General Public License v2.1 or later
 * which is available at
 * http://www.gnu.org/licenses/old-licenses/lgpl-2.1-standalone.html.
 *
 * SPDX-License-Identifier: EPL-2.0 OR LGPL-2.1-or-later
 */
package org.jgrapht.alg.color;

import java.util.ArrayDeque;
import java.util.ArrayList;
import java.util.Comparator;
import java.util.Deque;
import java.util.HashMap;
import java.util.LinkedHashSet;
import java.util.List;
import java.util.Map;
import java.util.Objects;
import java.util.Set;
import java.util.stream.Collectors;

import org.jgrapht.Graph;
import org.jgrapht.Graphs;
import org.jgrapht.alg.interfaces.VertexColoringAlgorithm;

<<<<<<< HEAD
=======
import java.util.*;

>>>>>>> a16966ac
/**
 * Color refinement algorithm that finds the coarsest stable coloring of a graph based on a given
 * <code>alpha</code> coloring as described in the following
 * <a href="https://doi.org/10.1007/s00224-016-9686-0">paper</a>: C. Berkholz, P. Bonsma, and M.
 * Grohe. Tight lower and upper bounds for the complexity of canonical colour refinement. Theory of
 * Computing Systems, 60(4), p581--614, 2017.
 * 
 * <p>
 * The complexity of this algorithm is $O((|V| + |E|)log |V|)$.
 *
 * @param <V> the graph vertex type
 * @param <E> the graph edge type
 *
 * @author Christoph Grüne
 * @author Daniel Mock
 * @author Oliver Feith
 */
public class ColorRefinementAlgorithm<V, E>
    implements
    VertexColoringAlgorithm<V>
{
    private final Graph<V, E> graph;
    private final Coloring<V> alpha;

    /**
     * Construct a new coloring algorithm.
     *
     * @param graph the input graph
     * @param alpha the coloring on the graph to be refined
     */
    public ColorRefinementAlgorithm(Graph<V, E> graph, Coloring<V> alpha)
    {
        this.graph = Objects.requireNonNull(graph, "Graph cannot be null");
        this.alpha = Objects.requireNonNull(alpha, "alpha cannot be null");
        if (!isAlphaConsistent(alpha, graph)) {
            throw new IllegalArgumentException(
                "alpha is not a valid surjective l-coloring for the given graph.");
        }
    }

    /**
     * Construct a new coloring algorithm.
     *
     * @param graph the input graph
     */
    public ColorRefinementAlgorithm(Graph<V, E> graph)
    {
        this(graph, getDefaultAlpha(graph.vertexSet()));
    }

    /**
     * Calculates a canonical surjective k-coloring of the given graph such that the classes of the
     * coloring form the coarsest stable partition that refines alpha.
     *
     * @return the calculated coloring
     */
    @Override
    public Coloring<V> getColoring()
    {
        // initialize internal representation
        ColoringRepresentation rep = new ColoringRepresentation(graph, alpha);

        // get a sorted (ascending) stack of all colors that are predefined by alpha
        Deque<Integer> refineStack = getSortedStack(alpha);

        // main iteration
        while (!refineStack.isEmpty()) {
            Integer currentColor = refineStack.pop();

            Set<Integer> adjacentColors = calculateColorDegrees(currentColor, rep);

            List<Integer> colorsToBeSplit = adjacentColors
                .stream().filter(c -> rep.minColorDegree[c] < rep.maxColorDegree[c])
                .collect(Collectors.toCollection(ArrayList::new));
            colorsToBeSplit.sort(Comparator.comparingInt(o -> o)); // canonical order
            colorsToBeSplit.forEach(color -> splitUpColor(color, refineStack, rep));

            cleanupColorDegrees(adjacentColors, rep);
        }

        // return result
        return new ColoringImpl<>(rep.coloring, rep.coloring.size());
    }

    /**
     * Helper method that calculates the color degree for every vertex and the maximum and minimum
     * color degree for every color.
     *
     * @param refiningColor color to refine
     * @param rep the coloring representation
     * @return the list of all colors that have at least one vertex with colorDegree >= 1
     */
    private Set<Integer> calculateColorDegrees(int refiningColor, ColoringRepresentation rep)
    {
        int n = graph.vertexSet().size();
        Set<Integer> adjacentColors = new LinkedHashSet<>(n);

        // calculate color degree and update maxColorDegree
        for (V v : rep.colorClasses.get(refiningColor)) {
            Set<V> inNeighborhood = graph
                .incomingEdgesOf(v).stream().map(e -> Graphs.getOppositeVertex(graph, e, v))
                .collect(Collectors.toSet());

            for (V w : inNeighborhood) {
                rep.colorDegree.put(w, rep.colorDegree.get(w) + 1);
                if (rep.colorDegree.get(w) == 1) {
                    rep.positiveDegreeColorClasses.get(rep.coloring.get(w)).add(w);
                }
                adjacentColors.add(rep.coloring.get(w));

                // update maxColorDegree for color(w) if maximum color degree has increased.
                if (rep.colorDegree.get(w) > rep.maxColorDegree[rep.coloring.get(w)]) {
                    rep.maxColorDegree[rep.coloring.get(w)] = rep.colorDegree.get(w);
                }
            }
        }

        // update minColorDegree
        for (Integer c : adjacentColors) {
            // if there is a vertex with colorDegree(v) = 0 < 1, set minimum color degree to
            // 0
            if (rep.colorClasses.get(c).size() != rep.positiveDegreeColorClasses.get(c).size()) {
                rep.minColorDegree[c] = 0;
            } else {
                rep.minColorDegree[c] = rep.maxColorDegree[c];
                for (V v : rep.positiveDegreeColorClasses.get(c)) {
                    if (rep.colorDegree.get(v) < rep.minColorDegree[c]) {
                        rep.minColorDegree[c] = rep.colorDegree.get(v);
                    }
                }
            }
        }

        return adjacentColors;
    }

    /**
     * Helper method that cleanups the internal representation of color degrees for a new iteration.
     *
     * @param adjacentColors the list of all colors that have at least one vertex with colorDegree
     *        >= 1
     * @param rep the coloring representation
     */
    private void cleanupColorDegrees(Set<Integer> adjacentColors, ColoringRepresentation rep)
    {
        adjacentColors.stream().forEach(c -> {
            for (V v : rep.positiveDegreeColorClasses.get(c)) {
                rep.colorDegree.put(v, 0);
            }
            rep.maxColorDegree[c] = 0;
            rep.positiveDegreeColorClasses.put(c, new ArrayList<>());
        });
    }

    /**
     * Helper method for splitting up a color.
     *
     * @param color the color to split the color class for
     * @param refineStack the stack containing all colors that have to be refined
     * @param rep the coloring representation
     */
    private void splitUpColor(Integer color, Deque<Integer> refineStack, ColoringRepresentation rep)
    {
        // Initialize and calculate numColorDegree (mapping from the color degree to the number of
        // vertices with that color degree).
        Map<Integer, Integer> numColorDegree = new HashMap<>();
        for (int i = 1; i <= rep.maxColorDegree[color]; ++i) {
            numColorDegree.put(i, 0);
        }
        numColorDegree.put(
            0,
            rep.colorClasses.get(color).size() - rep.positiveDegreeColorClasses.get(color).size());
        for (V v : rep.positiveDegreeColorClasses.get(color)) {
            numColorDegree
                .put(rep.colorDegree.get(v), numColorDegree.get(rep.colorDegree.get(v)) + 1);
        }

        // Helper variable storing the index with the maximum number of vertices with the
        // corresponding color degree
        int maxColorDegreeIndex = 0;
        for (int i = 1; i <= rep.maxColorDegree[color]; ++i) {
            if (numColorDegree.get(i) > numColorDegree.get(maxColorDegreeIndex)) {
                maxColorDegreeIndex = i;
            }
        }

        // Go through all indices (color degrees) of numColorDegree
        Map<Integer, Integer> newMapping = new HashMap<>();
        boolean isCurrentColorInStack = refineStack.contains(color);
        int currentMaxColorDegree = rep.maxColorDegree[color];
        for (int i = 0; i <= currentMaxColorDegree; ++i) {
            if (numColorDegree.get(i) >= 1) {
                if (i == rep.minColorDegree[color]) {
                    newMapping.put(i, color); // keep current color

                    // Push current color on the stack if it is not in the stack and i is not the
                    // index with the maximum number of vertices with the corresponding color degree
                    if (!isCurrentColorInStack && maxColorDegreeIndex != i) {
                        refineStack.push(newMapping.get(i));
                    }
                } else {
                    newMapping.put(i, ++rep.lastUsedColor); // new color

                    // Push current color on the stack if it is in the stack and i is not the index
                    // with the maximum number of vertices with the corresponding color degree
                    if (isCurrentColorInStack || i != maxColorDegreeIndex) {
                        refineStack.push(newMapping.get(i));
                    }
                }
            }
        }
        
        // Update colors classes if some color has changed
        for (V v : rep.positiveDegreeColorClasses.get(color)) {
            if (!newMapping.get(rep.colorDegree.get(v)).equals(color)) {
                rep.colorClasses.get(color).remove(v);
                rep.colorClasses.get(newMapping.get(rep.colorDegree.get(v))).add(v);
                rep.coloring.replace(v, newMapping.get(rep.colorDegree.get(v)));
            }
        }
    }

    /**
     * Checks whether alpha is a valid surjective l-coloring for the given graph
     *
     * @param alpha the surjective l-coloring to be checked
     * @param graph the graph that is colored by alpha
     * @return whether alpha is a valid surjective l-coloring for the given graph
     */
    private boolean isAlphaConsistent(Coloring<V> alpha, Graph<V, E> graph)
    {
        /*
         * Check if the coloring is restricted to the graph, i.e. there are exactly as many vertices
         * in the graph as in the coloring
         */
        if (alpha.getColors().size() != graph.vertexSet().size()) {
            return false;
        }

        // check surjectivity, i.e. are the colors in the set {0, ..., maximumColor-1}
        // used?
        if (alpha.getColorClasses().size() != alpha.getNumberColors()) {
            return false;
        }

        for (V v : graph.vertexSet()) {
            // ensure that the key set of alpha and the vertex set of the graph actually
            // coincide
            if (!alpha.getColors().containsKey(v)) {
                return false;
            }

            // ensure the colors lie in in the set {0, ..., maximumColor-1}
            Integer currentColor = alpha.getColors().get(v);
            if (currentColor + 1 > alpha.getNumberColors() || currentColor < 0) {
                return false;
            }
        }
        return true;
    }

    /**
     * Returns a coloring such that all vertices have the same (zero) color.
     *
     * @param vertices the vertices that should be colored
     * @return the all-0 coloring
     */
    private static <V> Coloring<V> getDefaultAlpha(Set<V> vertices)
    {
        Map<V, Integer> alpha = new HashMap<>();
        for (V v : vertices) {
            alpha.put(v, 0);
        }
        return new ColoringImpl<>(alpha, 1);
    }

    /**
     * Returns a canonically sorted stack of all colors of alpha. It is important that alpha is
     * consistent.
     *
     * @param alpha the surjective l-coloring
     * @return a canonically sorted stack of all colors of alpha
     */
    private Deque<Integer> getSortedStack(Coloring<V> alpha)
    {
        int numberColors = alpha.getNumberColors();
        Deque<Integer> stack = new ArrayDeque<>(graph.vertexSet().size());
        for (int i = numberColors - 1; i >= 0; --i) {
            stack.push(i);
        }
        return stack;
    }

    private class ColoringRepresentation
    {
        /**
         * mapping from all colors to their classes
         */
        HashMap<Integer, List<V>> colorClasses;
        /**
         * mapping from color to their classes, whereby every vertex in the classes has
         * colorDegree(v) >= 1
         */
        HashMap<Integer, List<V>> positiveDegreeColorClasses;
        /**
         * mapping from color to its maximum color degree
         */
        int[] maxColorDegree;
        /**
         * mapping from color to its minimum color degree
         */
        int[] minColorDegree;
        /**
         * mapping from vertex to the vertex color degree (number of neighbors with different
         * colors)
         */
        Map<V, Integer> colorDegree;
        /**
         * The actual coloring
         */
        Map<V, Integer> coloring;
        /**
         * Last used color
         */
        int lastUsedColor;

        public ColoringRepresentation(Graph<V, E> graph, Coloring<V> alpha)
        {
            int n = graph.vertexSet().size();
            this.colorClasses = new HashMap<>(n);
            this.positiveDegreeColorClasses = new HashMap<>(n);
            this.maxColorDegree = new int[n];
            this.minColorDegree = new int[n];
            this.colorDegree = new HashMap<>();
            this.coloring = new HashMap<>();

            for (int c = 0; c < n; ++c) {
                colorClasses.put(c, new ArrayList<>());
                positiveDegreeColorClasses.put(c, new ArrayList<>());
            }
            for (V v : graph.vertexSet()) {
                colorClasses.get(alpha.getColors().get(v)).add(v);
                colorDegree.put(v, 0);
                coloring.put(v, alpha.getColors().get(v));
            }

            lastUsedColor = alpha.getNumberColors() - 1;
        }
    }

}<|MERGE_RESOLUTION|>--- conflicted
+++ resolved
@@ -33,11 +33,6 @@
 import org.jgrapht.Graphs;
 import org.jgrapht.alg.interfaces.VertexColoringAlgorithm;
 
-<<<<<<< HEAD
-=======
-import java.util.*;
-
->>>>>>> a16966ac
 /**
  * Color refinement algorithm that finds the coarsest stable coloring of a graph based on a given
  * <code>alpha</code> coloring as described in the following
