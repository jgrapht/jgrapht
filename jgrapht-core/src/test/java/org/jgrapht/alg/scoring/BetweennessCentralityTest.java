/*
 * (C) Copyright 2017-2020, by Assaf Mizrachi and Contributors.
 *
 * JGraphT : a free Java graph-theory library
 *
 * See the CONTRIBUTORS.md file distributed with this work for additional
 * information regarding copyright ownership.
 *
 * This program and the accompanying materials are made available under the
 * terms of the Eclipse Public License 2.0 which is available at
 * http://www.eclipse.org/legal/epl-2.0, or the
 * GNU Lesser General Public License v2.1 or later
 * which is available at
 * http://www.gnu.org/licenses/old-licenses/lgpl-2.1-standalone.html.
 *
 * SPDX-License-Identifier: EPL-2.0 OR LGPL-2.1-or-later
 */
package org.jgrapht.alg.scoring;

import org.jgrapht.*;
import org.jgrapht.alg.interfaces.*;
import org.jgrapht.alg.scoring.BetweennessCentrality.OverflowStrategy;
import org.jgrapht.generate.*;
import org.jgrapht.graph.*;
import org.jgrapht.util.*;
import org.junit.*;
import org.junit.experimental.categories.Category;

import java.util.*;

import static org.junit.Assert.assertEquals;
import static org.junit.Assert.assertTrue;

public class BetweennessCentralityTest
{

    @Test(expected = NullPointerException.class)
    public void testNullGraph()
    {
        Graph<Integer, DefaultEdge> g = null;
        VertexScoringAlgorithm<Integer, Double> bc = new BetweennessCentrality<>(g);
        bc.getScores();
    }

    @Test
    public void testEmptyGraph()
    {
        Graph<Integer, DefaultEdge> g = new SimpleGraph<>(DefaultEdge.class);
        VertexScoringAlgorithm<Integer, Double> bc = new BetweennessCentrality<>(g);
        Map<Integer, Double> scores = bc.getScores();
        assertTrue(scores.isEmpty());
    }

    @Test
    public void testEmptyGraphNormalized()
    {
        Graph<Integer, DefaultEdge> g = new SimpleGraph<>(DefaultEdge.class);
        VertexScoringAlgorithm<Integer, Double> bc = new BetweennessCentrality<>(g, true);
        Map<Integer, Double> scores = bc.getScores();
        assertTrue(scores.isEmpty());
    }

    @Test
    public void testSingletonGraph()
    {
        Graph<Integer, DefaultEdge> g = new SimpleGraph<>(DefaultEdge.class);
        g.addVertex(0);
        VertexScoringAlgorithm<Integer, Double> bc = new BetweennessCentrality<>(g);
        Map<Integer, Double> scores = bc.getScores();
        assertEquals(0.0, scores.get(0), 0.0);
    }

    @Test
    public void testSingletonGraphNormalized()
    {
        Graph<Integer, DefaultEdge> g = new SimpleGraph<>(DefaultEdge.class);
        g.addVertex(0);
        VertexScoringAlgorithm<Integer, Double> bc = new BetweennessCentrality<>(g, true);
        Map<Integer, Double> scores = bc.getScores();
        assertEquals(0.0, scores.get(0), 0.0);
    }

    @Test
    public void testK2Graph()
    {
        Graph<Integer, DefaultEdge> g = new SimpleGraph<>(DefaultEdge.class);
        g.addVertex(0);
        g.addVertex(1);
        g.addEdge(0, 1);
        VertexScoringAlgorithm<Integer, Double> bc = new BetweennessCentrality<>(g);
        Map<Integer, Double> scores = bc.getScores();
        assertEquals(0.0, scores.get(0), 0.0);
        assertEquals(0.0, scores.get(1), 0.0);
    }

    @Test
    public void testK2GraphNormalized()
    {
        Graph<Integer, DefaultEdge> g = new SimpleGraph<>(DefaultEdge.class);
        g.addVertex(0);
        g.addVertex(1);
        g.addEdge(0, 1);
        VertexScoringAlgorithm<Integer, Double> bc = new BetweennessCentrality<>(g, true);
        Map<Integer, Double> scores = bc.getScores();
        assertEquals(0.0, scores.get(0), 0.0);
        assertEquals(0.0, scores.get(1), 0.0);
    }

    @Test
    public void testUnweighted1()
    {
        Graph<Integer, DefaultEdge> g = createUnweighted1();
        VertexScoringAlgorithm<Integer, Double> bc = new BetweennessCentrality<>(g);
        Map<Integer, Double> scores = bc.getScores();
        assertGraph1(scores);
    }

    @Test
    public void testAsWeighted1()
    {
        Graph<Integer, DefaultEdge> g = new AsWeightedGraph<>(createUnweighted1(), new HashMap<>());
        VertexScoringAlgorithm<Integer, Double> bc = new BetweennessCentrality<>(g);
        Map<Integer, Double> scores = bc.getScores();
        assertGraph1(scores);
    }

    @Test
    public void testNormalization()
    {
        Graph<Integer, DefaultEdge> g = new AsWeightedGraph<>(createUnweighted1(), new HashMap<>());
        VertexScoringAlgorithm<Integer, Double> bc = new BetweennessCentrality<>(g, true);
        Map<Integer, Double> scores = new HashMap<>(bc.getScores());
        int n = g.vertexSet().size();
        scores.forEach((v, score) -> scores.put(v, score * ((n - 1) * (n - 2))));
        assertGraph1(scores);
    }

    @Test
    public void testUnweighted2()
    {
        Graph<Integer, DefaultEdge> g = createUnweighted2();
        VertexScoringAlgorithm<Integer, Double> bc = new BetweennessCentrality<>(g);
        Map<Integer, Double> scores = bc.getScores();
        assertGraph2(scores);
    }

    @Test
    public void testUnweighted3()
    {
        Graph<Integer, DefaultEdge> g = createUnweighted3();
        VertexScoringAlgorithm<Integer, Double> bc = new BetweennessCentrality<>(g);
        Map<Integer, Double> scores = bc.getScores();
        assertGraph3(scores);

    }

    @Test
    public void testUnweighted4()
    {
        Graph<Integer, DefaultEdge> g = createUnweighted4();
        VertexScoringAlgorithm<Integer, Double> bc = new BetweennessCentrality<>(g);
        Map<Integer, Double> scores = bc.getScores();
        assertGraph4(scores);

    }

    @Test
    public void testWeighted5()
    {
        Graph<String, DefaultWeightedEdge> g = createWeighted5();
        VertexScoringAlgorithm<String, Double> bc = new BetweennessCentrality<>(g);
        Map<String, Double> scores = bc.getScores();
        assertGraph5(scores);

    }

    @Test
    public void testWeighted6()
    {
        Graph<Integer, DefaultWeightedEdge> g = createWeighted6();
        VertexScoringAlgorithm<Integer, Double> bc = new BetweennessCentrality<>(g);
        Map<Integer, Double> scores = bc.getScores();
        assertGraph6(scores);

    }

    @Test
    public void testStar()
    {
        testStar(5);
        testStar(12);

    }

    private void testStar(int order)
    {
        Graph<Integer, DefaultEdge> g = new SimpleGraph<>(
            SupplierUtil.createIntegerSupplier(), SupplierUtil.DEFAULT_EDGE_SUPPLIER, false);
        GraphGenerator<Integer, DefaultEdge, Integer> generator = new StarGraphGenerator<>(order);
        Map<String, Integer> resultMap = new HashMap<>();
        generator.generateGraph(g, resultMap);
        VertexScoringAlgorithm<Integer, Double> bc = new BetweennessCentrality<>(g);

        assertStar(bc.getScores(), resultMap.get(StarGraphGenerator.CENTER_VERTEX), order);

    }

    private void assertStar(Map<Integer, Double> scores, Integer center, int order)
    {
        for (Integer v : scores.keySet()) {
            if (v.equals(center)) {
                assertEquals((order - 2) * (order - 1) / 2, scores.get(v), 0.0);
            } else {
                assertEquals(0.0, scores.get(v), 0.0);
            }
        }

    }

    @Test
    public void testLinear()
    {
        testLinear(5);
        testLinear(12);
        testLinear(37);
    }

    private void testLinear(int order)
    {
        Graph<Integer, DefaultEdge> g = new SimpleGraph<>(
            SupplierUtil.createIntegerSupplier(), SupplierUtil.DEFAULT_EDGE_SUPPLIER, false);
        GraphGenerator<Integer, DefaultEdge, Integer> generator = new LinearGraphGenerator<>(order);
        Map<String, Integer> resultMap = new HashMap<>();
        generator.generateGraph(g, resultMap);
        VertexScoringAlgorithm<Integer, Double> bc = new BetweennessCentrality<>(g);

        if (order == 5) {
            assertLinear5(bc.getScores());
        } else {
            assertLinear(bc.getScores(), order);
        }

    }

    private void assertLinear5(Map<Integer, Double> scores)
    {
        for (Integer v : scores.keySet()) {
            if (v.equals(0) || v.equals(4)) {
                assertEquals(0.0, scores.get(v), 0.0);
            } else if (v.equals(1) || v.equals(3)) {
                assertEquals(3.0, scores.get(v), 0.0);
            } else if (v.equals(2)) {
                assertEquals(4.0, scores.get(v), 0.0);
            } else {
                throw new IllegalArgumentException("Unexpected vertex " + v);
            }
        }
    }

    private void assertLinear(Map<Integer, Double> scores, int order)
    {
        for (int i = 0; i < order / 2; i++) {
            assertEquals(scores.get(i), scores.get(order - i - 1), 0.0);
        }
    }

    @Test
    public void testRing()
    {
        testRing(5);
        testRing(12);
        testRing(37);
    }

    private void testRing(int order)
    {
        Graph<Integer, DefaultEdge> g = new SimpleGraph<>(
            SupplierUtil.createIntegerSupplier(), SupplierUtil.DEFAULT_EDGE_SUPPLIER, false);
        GraphGenerator<Integer, DefaultEdge, Integer> generator = new RingGraphGenerator<>(order);
        Map<String, Integer> resultMap = new HashMap<>();
        generator.generateGraph(g, resultMap);
        VertexScoringAlgorithm<Integer, Double> bc = new BetweennessCentrality<>(g);

        if (order == 5) {
            assertRing5(bc.getScores());
        } else {
            assertRing(bc.getScores(), order);
        }

    }

    private void assertRing5(Map<Integer, Double> scores)
    {
        for (Integer v : scores.keySet()) {
            assertEquals(1.0, scores.get(v), 0.0);
        }
    }

    private void assertRing(Map<Integer, Double> scores, int order)
    {
        for (int i = 0; i < order - 1; i++) {
            assertEquals(scores.get(i), scores.get(i + 1), 0.0);
        }
    }

    private void assertGraph3(Map<Integer, Double> scores)
    {
        assertEquals(0.0, scores.get(1), 0.0);
        assertEquals(1.5, scores.get(2), 0.0);
        assertEquals(1.0, scores.get(3), 0.0);
        assertEquals(4.5, scores.get(4), 0.0);
        assertEquals(3.0, scores.get(5), 0.0);
        assertEquals(0.0, scores.get(6), 0.0);
    }

    private void assertGraph4(Map<Integer, Double> scores)
    {
        assertEquals(0.0, scores.get(1), 0.0);
        assertEquals(3.5, scores.get(2), 0.0);
        assertEquals(1.0, scores.get(3), 0.0);
        assertEquals(1.0, scores.get(4), 0.0);
        assertEquals(0.5, scores.get(5), 0.0);
    }

    private void assertGraph5(Map<String, Double> scores)
    {
        assertEquals(0.0, scores.get("A"), 0.0);
        assertEquals(3.0, scores.get("B"), 0.0);
        assertEquals(6.0, scores.get("C"), 0.0);
        assertEquals(10.0, scores.get("D"), 0.0);
        assertEquals(5.0, scores.get("E"), 0.0);
        assertEquals(5.0, scores.get("F"), 0.0);
        assertEquals(1.0, scores.get("G"), 0.0);
    }

    private void assertGraph1(Map<Integer, Double> scores)
    {

        assertEquals(3.0, scores.get(1), 0.0);
        assertEquals(0.0, scores.get(2), 0.0);
        assertEquals(3.0, scores.get(3), 0.0);
        assertEquals(15.0, scores.get(4), 0.0);
        assertEquals(6.0, scores.get(5), 0.0);
        assertEquals(6.0, scores.get(6), 0.0);
        assertEquals(7.0, scores.get(7), 0.0);
        assertEquals(0.0, scores.get(8), 0.0);
        assertEquals(0.0, scores.get(9), 0.0);
    }

    private void assertGraph2(Map<Integer, Double> scores)
    {
        assertEquals(43.0, scores.get(0), 0.0);
        assertEquals(25.0, scores.get(1), 0.0);
        assertEquals(70.0, scores.get(2), 0.0);
        assertEquals(40.0, scores.get(3), 0.0);
        assertEquals(13.0, scores.get(4), 0.0);
        assertEquals(0.0, scores.get(5), 0.0);
        assertEquals(0.0, scores.get(6), 0.0);
        assertEquals(36.0, scores.get(7), 0.0);
        assertEquals(0.0, scores.get(8), 0.0);
        assertEquals(0.0, scores.get(9), 0.0);
        assertEquals(0.0, scores.get(10), 0.0);
        assertEquals(0.0, scores.get(11), 0.0);
        assertEquals(0.0, scores.get(12), 0.0);
        assertEquals(0.0, scores.get(13), 0.0);
        assertEquals(0.0, scores.get(14), 0.0);
    }

    private void assertGraph6(Map<Integer, Double> scores)
    {
        assertEquals(0.0, scores.get(0), 0.0);
        assertEquals(1.0, scores.get(1), 0.0);
        assertEquals(0.0, scores.get(2), 0.0);
    }

    private Graph<Integer, DefaultEdge> createUnweighted1()
    {
        Graph<Integer, DefaultEdge> g = new SimpleGraph<>(DefaultEdge.class);
        g.addVertex(1);
        g.addVertex(2);
        g.addVertex(3);
        g.addVertex(4);
        g.addVertex(5);
        g.addVertex(6);
        g.addVertex(7);
        g.addVertex(8);
        g.addVertex(9);
        g.addEdge(1, 2);
        g.addEdge(1, 3);
        g.addEdge(1, 4);
        g.addEdge(2, 3);
        g.addEdge(3, 4);
        g.addEdge(4, 5);
        g.addEdge(4, 6);
        g.addEdge(5, 6);
        g.addEdge(5, 7);
        g.addEdge(5, 8);
        g.addEdge(6, 7);
        g.addEdge(6, 8);
        g.addEdge(7, 8);
        g.addEdge(7, 9);

        return g;
    }

    private Graph<Integer, DefaultEdge> createUnweighted2()
    {
        Graph<Integer, DefaultEdge> g = new SimpleGraph<>(DefaultEdge.class);
        g.addVertex(0);
        g.addVertex(1);
        g.addVertex(2);
        g.addVertex(3);
        g.addVertex(4);
        g.addVertex(5);
        g.addVertex(6);
        g.addVertex(7);
        g.addVertex(8);
        g.addVertex(9);
        g.addVertex(10);
        g.addVertex(11);
        g.addVertex(12);
        g.addVertex(13);
        g.addVertex(14);
        g.addEdge(0, 1);
        g.addEdge(0, 2);
        g.addEdge(0, 5);
        g.addEdge(1, 6);
        g.addEdge(1, 9);
        g.addEdge(2, 3);
        g.addEdge(2, 4);
        g.addEdge(2, 10);
        g.addEdge(2, 14);
        g.addEdge(3, 7);
        g.addEdge(4, 11);
        g.addEdge(7, 8);
        g.addEdge(7, 12);
        g.addEdge(7, 13);

        return g;
    }

    private Graph<Integer, DefaultEdge> createUnweighted3()
    {
        Graph<Integer, DefaultEdge> g = new SimpleGraph<>(DefaultEdge.class);
        g.addVertex(1);
        g.addVertex(2);
        g.addVertex(3);
        g.addVertex(4);
        g.addVertex(5);
        g.addVertex(6);
        g.addEdge(1, 2);
        g.addEdge(1, 5);
        g.addEdge(2, 3);
        g.addEdge(2, 5);
        g.addEdge(3, 4);
        g.addEdge(4, 5);
        g.addEdge(4, 6);

        return g;
    }

    private Graph<Integer, DefaultEdge> createUnweighted4()
    {
        Graph<Integer, DefaultEdge> g = new SimpleGraph<>(DefaultEdge.class);
        g.addVertex(1);
        g.addVertex(2);
        g.addVertex(3);
        g.addVertex(4);
        g.addVertex(5);
        g.addEdge(1, 2);
        g.addEdge(2, 3);
        g.addEdge(2, 4);
        g.addEdge(3, 5);
        g.addEdge(4, 5);

        return g;
    }

    private Graph<String, DefaultWeightedEdge> createWeighted5()
    {
        Graph<String, DefaultWeightedEdge> g =
            new SimpleDirectedWeightedGraph<>(DefaultWeightedEdge.class);
        g.addVertex("A");
        g.addVertex("B");
        g.addVertex("C");
        g.addVertex("D");
        g.addVertex("E");
        g.addVertex("F");
        g.addVertex("G");

        DefaultWeightedEdge e;

        e = g.addEdge("A", "B");
        g.setEdgeWeight(e, 0.7);

        e = g.addEdge("A", "D");
        g.setEdgeWeight(e, 0.3);

        e = g.addEdge("B", "C");
        g.setEdgeWeight(e, 0.9);

        e = g.addEdge("C", "A");
        g.setEdgeWeight(e, 1.3);

        e = g.addEdge("C", "D");
        g.setEdgeWeight(e, 0.57);

        e = g.addEdge("D", "B");
        g.setEdgeWeight(e, 1.0);

        e = g.addEdge("D", "E");
        g.setEdgeWeight(e, 0.8);

        e = g.addEdge("D", "F");
        g.setEdgeWeight(e, 0.2);

        e = g.addEdge("E", "G");
        g.setEdgeWeight(e, 0.4);

        e = g.addEdge("F", "E");
        g.setEdgeWeight(e, 0.6);

        e = g.addEdge("G", "F");
        g.setEdgeWeight(e, 0.2);

        return g;
    }

    private Graph<Integer, DefaultWeightedEdge> createWeighted6()
    {
        Graph<Integer, DefaultWeightedEdge> g =
            new SimpleDirectedWeightedGraph<>(DefaultWeightedEdge.class);
        g.addVertex(0);
        g.addVertex(1);
        g.addVertex(2);

        DefaultWeightedEdge e;

        e = g.addEdge(2, 1);
        g.setEdgeWeight(e, 1);

        e = g.addEdge(1, 0);
        g.setEdgeWeight(e, 1);

        e = g.addEdge(2, 0);
        g.setEdgeWeight(e, 49);

        return g;
    }
    
    @Test(expected = ArithmeticException.class)
    public void testOverflow()
    {
        final Graph<Integer, DefaultEdge> g = new SimpleDirectedGraph<>(DefaultEdge.class);
        for (int i = 0; i < 3300; i++)
            g.addVertex(i);
        for (int i = 0; i < 3290; i++)
            for (int j = 0; j < 10; j++)
                g.addEdge(i, i - i % 10 + 10 + j);
        VertexScoringAlgorithm<Integer, Double> bc =
            new BetweennessCentrality<>(g, false, OverflowStrategy.THROW_EXCEPTION_ON_OVERFLOW);
        bc.getScores();
    }

    @Test
<<<<<<< HEAD
=======
    @Category(SlowTests.class)
>>>>>>> bafeea01
    public void testIgnoreOverflow()
    {
        final Graph<Integer, DefaultEdge> g = new SimpleDirectedGraph<>(DefaultEdge.class);
        for (int i = 0; i < 3300; i++)
            g.addVertex(i);
        for (int i = 0; i < 3290; i++)
            for (int j = 0; j < 10; j++)
                g.addEdge(i, i - i % 10 + 10 + j);
        VertexScoringAlgorithm<Integer, Double> bc =
            new BetweennessCentrality<>(g, false, OverflowStrategy.IGNORE_OVERFLOW);
        Map<Integer, Double> scores = bc.getScores();
        assertEquals(scores.get(9), 0d, 1e-9);
        assertEquals(scores.get(10), Double.NaN, 1e-9);
        assertEquals(scores.get(3289), Double.NaN, 1e-9);
        assertEquals(scores.get(3290), 0d, 1e-9);
    }


}<|MERGE_RESOLUTION|>--- conflicted
+++ resolved
@@ -563,10 +563,7 @@
     }
 
     @Test
-<<<<<<< HEAD
-=======
     @Category(SlowTests.class)
->>>>>>> bafeea01
     public void testIgnoreOverflow()
     {
         final Graph<Integer, DefaultEdge> g = new SimpleDirectedGraph<>(DefaultEdge.class);
