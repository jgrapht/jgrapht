package org.jgrapht.intervalgraph;

import org.jgrapht.intervalgraph.interval.Interval;

import java.util.Comparator;
import java.util.LinkedList;
import java.util.List;

<<<<<<< HEAD
class RedBlackIntervalComparatorTree<T extends Comparable<T>, NodeValue extends IntervalTreeNodeValue<Interval<T>, T>> extends RedBlackComparatorTree<NodeValue> {
=======
/**
 * Implementation of red-black comparator tree with support for interval tree
 *
 * @param <T>
 * @param <NodeValue>
 */
public class RedBlackIntervalComparatorTree<T extends Comparable<T>, NodeValue extends IntervalTreeNodeValue<Interval<T>, T>>
        extends RedBlackComparatorTree<NodeValue> {

>>>>>>> 87a67e7d
    public RedBlackIntervalComparatorTree(Comparator<Interval<T>> comparator) {
        super((o1, o2) -> comparator.compare(o1.getInterval(), o2.getInterval()));
    }

    /**
     * Constructs a new instance. The comparator compares the start value of both intervals.
     * In a tie, it compares the end values.
     */
    public RedBlackIntervalComparatorTree() {
        this((o1, o2) -> {
            int startCompare = o1.getStart().compareTo(o2.getStart());
            if (startCompare != 0) {
                return startCompare;
            } else {
                return o1.getEnd().compareTo(o2.getEnd());
            }
        });
    }

    private static final long serialVersionUID = 4353687394654923429L;

    public List<Interval<T>> overlapsWith(Interval<T> interval) {
        List<Interval<T>> result = new LinkedList<>();
        overlapsWith(this.getRoot(), interval, result);
        return result;
    }

    public List<Interval<T>> overlapsWith(T point) {
        List<Interval<T>> result = new LinkedList<>();
        overlapsWithPoint(this.getRoot(), point, result);
        return result;
    }

    protected RBNode<NodeValue> rotateRight(RBNode<NodeValue> node) {
        // Perform rotation as usual
        RBNode<NodeValue> result = super.rotateRight(node);

        // update hi vals
        result.getVal().setHighValue(node.getVal().getHighValue());
        updateHi(node);

        return result;
    }

    protected RBNode<NodeValue> rotateLeft(RBNode<NodeValue> node) {
        // Perform rotation as usual
        RBNode<NodeValue> result = super.rotateLeft(node);

        // update hi vals
        result.getVal().setHighValue(node.getVal().getHighValue());
        updateHi(node);

        return result;
    }

    @Override
    protected RBNode<NodeValue> delete(RBNode<NodeValue> current, NodeValue val) {
        RBNode<NodeValue> result = super.delete(current, val);
        updateHi(result);
        return result;
    }

    protected RBNode<NodeValue> insert(RBNode<NodeValue> current, NodeValue val) {
        RBNode<NodeValue> result = super.insert(current, val);
        updateHi(result);
        return result;
    }

    protected RBNode<NodeValue> balance(RBNode<NodeValue> node) {
        RBNode<NodeValue> result = super.balance(node);
        updateHi(result);
        return result;
    }

    // sets the hi attribute of the given node to the max of the subtree or itself
    private void updateHi(RBNode<NodeValue> node) {
        if (node == null) {
            return;
        }

        T result = node.getVal().getInterval().getEnd();
        if (node.getRightChild() != null) {
            result = max(result, node.getRightChild().getVal().getHighValue());
        }

        if (node.getLeftChild() != null) {
            result = max(result, node.getLeftChild().getVal().getHighValue());
        }

        node.getVal().setHighValue(result);
    }

    public T max(T t1, T t2) {
        if (t1 == null || t2 == null) {
            throw new IllegalArgumentException("Parameter cannot be null.");
        }
        return t1.compareTo(t2) > 0 ? t1 : t2;
    }

    private void overlapsWith(RBNode<NodeValue> node, Interval<T> interval, List<Interval<T>> result) {
        if (node == null) {
            return;
        }

        // query starts strictly after any interval in the subtree
        if (interval.getStart().compareTo(node.getVal().getHighValue()) > 0) {
            return;
        }

        // node and query overlap
        if (node.getVal().getInterval().isIntersecting(interval)) {
            result.add(node.getVal().getInterval());
        }

        // if the node starts before the query ends, check right children
        if (node.getVal().getInterval().getStart().compareTo(interval.getEnd()) <= 0) {
            overlapsWith(node.getRightChild(), interval, result);
        }

        overlapsWith(node.getLeftChild(), interval, result);
    }

    private void overlapsWithPoint(RBNode<NodeValue> node, T point, List<Interval<T>> result) {
        if (node == null) {
            return;
        }

        // point is bigger than the endpoint of any interval in the subtree
        if (point.compareTo(node.getVal().getHighValue()) > 0) {
            return;
        }

        // check left subtrees
        overlapsWithPoint(node.getLeftChild(), point, result);

        // add node interval if it contains the query point
        if (node.getVal().getInterval().contains(point)) {
            result.add(node.getVal().getInterval());
        }

        // check right subtree if their start values are smaller (equal) than query point
        if (point.compareTo(node.getVal().getInterval().getStart()) >= 0) {
            overlapsWithPoint(node.getRightChild(), point, result);
        }
    }
}
<|MERGE_RESOLUTION|>--- conflicted
+++ resolved
@@ -1,167 +1,164 @@
-package org.jgrapht.intervalgraph;
-
-import org.jgrapht.intervalgraph.interval.Interval;
-
-import java.util.Comparator;
-import java.util.LinkedList;
-import java.util.List;
-
-<<<<<<< HEAD
-class RedBlackIntervalComparatorTree<T extends Comparable<T>, NodeValue extends IntervalTreeNodeValue<Interval<T>, T>> extends RedBlackComparatorTree<NodeValue> {
-=======
-/**
- * Implementation of red-black comparator tree with support for interval tree
- *
- * @param <T>
- * @param <NodeValue>
- */
-public class RedBlackIntervalComparatorTree<T extends Comparable<T>, NodeValue extends IntervalTreeNodeValue<Interval<T>, T>>
-        extends RedBlackComparatorTree<NodeValue> {
-
->>>>>>> 87a67e7d
-    public RedBlackIntervalComparatorTree(Comparator<Interval<T>> comparator) {
-        super((o1, o2) -> comparator.compare(o1.getInterval(), o2.getInterval()));
-    }
-
-    /**
-     * Constructs a new instance. The comparator compares the start value of both intervals.
-     * In a tie, it compares the end values.
-     */
-    public RedBlackIntervalComparatorTree() {
-        this((o1, o2) -> {
-            int startCompare = o1.getStart().compareTo(o2.getStart());
-            if (startCompare != 0) {
-                return startCompare;
-            } else {
-                return o1.getEnd().compareTo(o2.getEnd());
-            }
-        });
-    }
-
-    private static final long serialVersionUID = 4353687394654923429L;
-
-    public List<Interval<T>> overlapsWith(Interval<T> interval) {
-        List<Interval<T>> result = new LinkedList<>();
-        overlapsWith(this.getRoot(), interval, result);
-        return result;
-    }
-
-    public List<Interval<T>> overlapsWith(T point) {
-        List<Interval<T>> result = new LinkedList<>();
-        overlapsWithPoint(this.getRoot(), point, result);
-        return result;
-    }
-
-    protected RBNode<NodeValue> rotateRight(RBNode<NodeValue> node) {
-        // Perform rotation as usual
-        RBNode<NodeValue> result = super.rotateRight(node);
-
-        // update hi vals
-        result.getVal().setHighValue(node.getVal().getHighValue());
-        updateHi(node);
-
-        return result;
-    }
-
-    protected RBNode<NodeValue> rotateLeft(RBNode<NodeValue> node) {
-        // Perform rotation as usual
-        RBNode<NodeValue> result = super.rotateLeft(node);
-
-        // update hi vals
-        result.getVal().setHighValue(node.getVal().getHighValue());
-        updateHi(node);
-
-        return result;
-    }
-
-    @Override
-    protected RBNode<NodeValue> delete(RBNode<NodeValue> current, NodeValue val) {
-        RBNode<NodeValue> result = super.delete(current, val);
-        updateHi(result);
-        return result;
-    }
-
-    protected RBNode<NodeValue> insert(RBNode<NodeValue> current, NodeValue val) {
-        RBNode<NodeValue> result = super.insert(current, val);
-        updateHi(result);
-        return result;
-    }
-
-    protected RBNode<NodeValue> balance(RBNode<NodeValue> node) {
-        RBNode<NodeValue> result = super.balance(node);
-        updateHi(result);
-        return result;
-    }
-
-    // sets the hi attribute of the given node to the max of the subtree or itself
-    private void updateHi(RBNode<NodeValue> node) {
-        if (node == null) {
-            return;
-        }
-
-        T result = node.getVal().getInterval().getEnd();
-        if (node.getRightChild() != null) {
-            result = max(result, node.getRightChild().getVal().getHighValue());
-        }
-
-        if (node.getLeftChild() != null) {
-            result = max(result, node.getLeftChild().getVal().getHighValue());
-        }
-
-        node.getVal().setHighValue(result);
-    }
-
-    public T max(T t1, T t2) {
-        if (t1 == null || t2 == null) {
-            throw new IllegalArgumentException("Parameter cannot be null.");
-        }
-        return t1.compareTo(t2) > 0 ? t1 : t2;
-    }
-
-    private void overlapsWith(RBNode<NodeValue> node, Interval<T> interval, List<Interval<T>> result) {
-        if (node == null) {
-            return;
-        }
-
-        // query starts strictly after any interval in the subtree
-        if (interval.getStart().compareTo(node.getVal().getHighValue()) > 0) {
-            return;
-        }
-
-        // node and query overlap
-        if (node.getVal().getInterval().isIntersecting(interval)) {
-            result.add(node.getVal().getInterval());
-        }
-
-        // if the node starts before the query ends, check right children
-        if (node.getVal().getInterval().getStart().compareTo(interval.getEnd()) <= 0) {
-            overlapsWith(node.getRightChild(), interval, result);
-        }
-
-        overlapsWith(node.getLeftChild(), interval, result);
-    }
-
-    private void overlapsWithPoint(RBNode<NodeValue> node, T point, List<Interval<T>> result) {
-        if (node == null) {
-            return;
-        }
-
-        // point is bigger than the endpoint of any interval in the subtree
-        if (point.compareTo(node.getVal().getHighValue()) > 0) {
-            return;
-        }
-
-        // check left subtrees
-        overlapsWithPoint(node.getLeftChild(), point, result);
-
-        // add node interval if it contains the query point
-        if (node.getVal().getInterval().contains(point)) {
-            result.add(node.getVal().getInterval());
-        }
-
-        // check right subtree if their start values are smaller (equal) than query point
-        if (point.compareTo(node.getVal().getInterval().getStart()) >= 0) {
-            overlapsWithPoint(node.getRightChild(), point, result);
-        }
-    }
-}
+package org.jgrapht.intervalgraph;
+
+import org.jgrapht.intervalgraph.interval.Interval;
+
+import java.util.Comparator;
+import java.util.LinkedList;
+import java.util.List;
+
+
+/**
+ * Implementation of red-black comparator tree with support for interval tree
+ *
+ * @param <T>
+ * @param <NodeValue>
+ */
+public class RedBlackIntervalComparatorTree<T extends Comparable<T>, NodeValue extends IntervalTreeNodeValue<Interval<T>, T>>
+        extends RedBlackComparatorTree<NodeValue> {
+
+    public RedBlackIntervalComparatorTree(Comparator<Interval<T>> comparator) {
+        super((o1, o2) -> comparator.compare(o1.getInterval(), o2.getInterval()));
+    }
+
+    /**
+     * Constructs a new instance. The comparator compares the start value of both intervals.
+     * In a tie, it compares the end values.
+     */
+    public RedBlackIntervalComparatorTree() {
+        this((o1, o2) -> {
+            int startCompare = o1.getStart().compareTo(o2.getStart());
+            if (startCompare != 0) {
+                return startCompare;
+            } else {
+                return o1.getEnd().compareTo(o2.getEnd());
+            }
+        });
+    }
+
+    private static final long serialVersionUID = 4353687394654923429L;
+
+    public List<Interval<T>> overlapsWith(Interval<T> interval) {
+        List<Interval<T>> result = new LinkedList<>();
+        overlapsWith(this.getRoot(), interval, result);
+        return result;
+    }
+
+    public List<Interval<T>> overlapsWith(T point) {
+        List<Interval<T>> result = new LinkedList<>();
+        overlapsWithPoint(this.getRoot(), point, result);
+        return result;
+    }
+
+    protected RBNode<NodeValue> rotateRight(RBNode<NodeValue> node) {
+        // Perform rotation as usual
+        RBNode<NodeValue> result = super.rotateRight(node);
+
+        // update hi vals
+        result.getVal().setHighValue(node.getVal().getHighValue());
+        updateHi(node);
+
+        return result;
+    }
+
+    protected RBNode<NodeValue> rotateLeft(RBNode<NodeValue> node) {
+        // Perform rotation as usual
+        RBNode<NodeValue> result = super.rotateLeft(node);
+
+        // update hi vals
+        result.getVal().setHighValue(node.getVal().getHighValue());
+        updateHi(node);
+
+        return result;
+    }
+
+    @Override
+    protected RBNode<NodeValue> delete(RBNode<NodeValue> current, NodeValue val) {
+        RBNode<NodeValue> result = super.delete(current, val);
+        updateHi(result);
+        return result;
+    }
+
+    protected RBNode<NodeValue> insert(RBNode<NodeValue> current, NodeValue val) {
+        RBNode<NodeValue> result = super.insert(current, val);
+        updateHi(result);
+        return result;
+    }
+
+    protected RBNode<NodeValue> balance(RBNode<NodeValue> node) {
+        RBNode<NodeValue> result = super.balance(node);
+        updateHi(result);
+        return result;
+    }
+
+    // sets the hi attribute of the given node to the max of the subtree or itself
+    private void updateHi(RBNode<NodeValue> node) {
+        if (node == null) {
+            return;
+        }
+
+        T result = node.getVal().getInterval().getEnd();
+        if (node.getRightChild() != null) {
+            result = max(result, node.getRightChild().getVal().getHighValue());
+        }
+
+        if (node.getLeftChild() != null) {
+            result = max(result, node.getLeftChild().getVal().getHighValue());
+        }
+
+        node.getVal().setHighValue(result);
+    }
+
+    public T max(T t1, T t2) {
+        if (t1 == null || t2 == null) {
+            throw new IllegalArgumentException("Parameter cannot be null.");
+        }
+        return t1.compareTo(t2) > 0 ? t1 : t2;
+    }
+
+    private void overlapsWith(RBNode<NodeValue> node, Interval<T> interval, List<Interval<T>> result) {
+        if (node == null) {
+            return;
+        }
+
+        // query starts strictly after any interval in the subtree
+        if (interval.getStart().compareTo(node.getVal().getHighValue()) > 0) {
+            return;
+        }
+
+        // node and query overlap
+        if (node.getVal().getInterval().isIntersecting(interval)) {
+            result.add(node.getVal().getInterval());
+        }
+
+        // if the node starts before the query ends, check right children
+        if (node.getVal().getInterval().getStart().compareTo(interval.getEnd()) <= 0) {
+            overlapsWith(node.getRightChild(), interval, result);
+        }
+
+        overlapsWith(node.getLeftChild(), interval, result);
+    }
+
+    private void overlapsWithPoint(RBNode<NodeValue> node, T point, List<Interval<T>> result) {
+        if (node == null) {
+            return;
+        }
+
+        // point is bigger than the endpoint of any interval in the subtree
+        if (point.compareTo(node.getVal().getHighValue()) > 0) {
+            return;
+        }
+
+        // check left subtrees
+        overlapsWithPoint(node.getLeftChild(), point, result);
+
+        // add node interval if it contains the query point
+        if (node.getVal().getInterval().contains(point)) {
+            result.add(node.getVal().getInterval());
+        }
+
+        // check right subtree if their start values are smaller (equal) than query point
+        if (point.compareTo(node.getVal().getInterval().getStart()) >= 0) {
+            overlapsWithPoint(node.getRightChild(), point, result);
+        }
+    }
+}