--- conflicted
+++ resolved
@@ -33,25 +33,25 @@
 
 /**
  * An implementation of the parallel version of the delta-stepping algorithm.
- * <p>
+ *
  * <p>
  * The time complexity of the algorithm is
  * $O(\frac{(|V| + |E| + n_{\Delta} + m_{\Delta})}{p} + \frac{L}{\Delta}\cdot d\cdot l_{\Delta}\cdot \log n)$, where,
  * denoting $\Delta$-path as a path of total weight at most $\Delta$ with no edge repetition,
  * <ul>
- * <li>$n_{\Delta}$ - number of vertices pairs (u,v), where u and v are connected by some $\Delta$-path.</li>
- * <li>$m_{\Delta}$ - number of vertices triples (u,$v^{\prime}$,v), where u and $v^{\prime}$ are connected
- * by some $\Delta$-path and edge ($v^{\prime}$,v) has weight at most $\Delta$.</li>
- * <li>$L$ - maximal weight of a shortest path from selected source to any sink.</li>
- * <li>$d$ - maximal edge degree.</li>
- * <li>$l_{\Delta}$ - maximal number of edges in a $\Delta$-path $+1$.</li>
+ *      <li>$n_{\Delta}$ - number of vertices pairs (u,v), where u and v are connected by some $\Delta$-path.</li>
+ *      <li>$m_{\Delta}$ - number of vertices triples (u,$v^{\prime}$,v), where u and $v^{\prime}$ are connected
+ *      by some $\Delta$-path and edge ($v^{\prime}$,v) has weight at most $\Delta$.</li>
+ *      <li>$L$ - maximal weight of a shortest path from selected source to any sink.</li>
+ *      <li>$d$ - maximal edge degree.</li>
+ *      <li>$l_{\Delta}$ - maximal number of edges in a $\Delta$-path $+1$.</li>
  * </ul>
- * <p>
+ *
  * <p>
  * The algorithm is described in the paper: U. Meyer, P. Sanders,
  * $\Delta$-stepping: a parallelizable shortest path algorithm, Journal of Algorithms,
  * Volume 49, Issue 1, 2003, Pages 114-152, ISSN 0196-6774.
- * <p>
+ *
  * <p>
  * The algorithm solves the single source shortest path problem in a graph with no
  * negative weight edges. Its advantage of the {@link DijkstraShortestPath}
@@ -60,7 +60,7 @@
  * has high parallelism since all edges can be relaxed in parallel, the delta-stepping
  * introduces parameter delta, which, when chooses optimally, yields still good parallelism
  * and at the same time enables avoiding too many re-relaxations of the edges.
- * <p>
+ *
  * <p>
  * To prevent the necessity to synchronize threads the bucket structure is implemented here
  * as a map of vertices to their bucket indices. Furthermore, every time a vertex is inserted
@@ -109,7 +109,7 @@
 
     /**
      * Map that stores information about each vertex.
-     * <p>
+     *
      * <p>
      * In each triple the first value stands for the bucket index of a
      * vertex or $-1$ if a vertex does not belong to any bucket. The second
@@ -117,7 +117,7 @@
      * of each triple stands for the predecessor of a vertex in the the
      * shortest path tree. The second and the third values of each triple will
      * be used at the end of the computation to construct shortest paths tree.
-     * <p>
+     *
      * <p>
      * Keeping vertex information in an {@link AtomicReference} objects allows
      * to avoid threads synchronisation. Thus a thread can safely update
@@ -302,7 +302,6 @@
      * @param edgesKind vertex to edges map
      */
     private void findAndRelaxRequests(List<V> vertices, Map<V, Set<E>> edgesKind) {
-<<<<<<< HEAD
         List<Runnable> tasks = generateRelaxTasks(vertices, edgesKind);
         for (Runnable task : tasks) {
             completionService.submit(task, null);
@@ -312,12 +311,6 @@
                 completionService.take();
             } catch (InterruptedException e) {
                 e.printStackTrace();
-=======
-        vertices.parallelStream().forEach(v -> {
-            for (E e : edgesKind.get(v)) {
-                relax(Graphs.getOppositeVertex(graph, e, v), e,
-                        verticesDataMap.get(v).getSecond() + graph.getEdgeWeight(e));
->>>>>>> 5adbf002
             }
         }
     }
